--- conflicted
+++ resolved
@@ -85,15 +85,9 @@
 * Up: increase beat sensitivity (max 5)
 * Down: decrease beat sensitivity (min 0)
 * Y: toggle shuffle enabled
-<<<<<<< HEAD
 * R: jump to random preset
-* N/P: next or previous preset (hard transition)
-* Shift-N/Shift-P: next or previous preset (soft transition)
-=======
-* R: jump to random preset (SHIFT+R for soft transition)
-* N: next preset (hard transition) (SHIFT+N for soft transition)
-* P: previous preset (hard transition)  (SHIFT+P for soft transition)
->>>>>>> 6b61641d
+* N or P: next or previous preset (hard transition)
+* Shift-N or Shift-P: next or previous preset (soft transition)
 * L: lock current preset
 
 * H or F1: show help (if supported)
