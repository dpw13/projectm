AC_INIT([projectM], [2.2.0], [mischa@mvstg.biz], [projectM], [https://github.com/revmischa/projectm])
AM_INIT_AUTOMAKE([-Wall -Werror foreign subdir-objects tar-pax])

m4_ifdef([AM_PROG_AR], [AM_PROG_AR])
LT_INIT

AC_PROG_CXX

AC_CONFIG_MACRO_DIRS([m4 m4/autoconf-archive])
AX_CHECK_GL

AC_CHECK_LIB(c, dlopen, LIBDL="", AC_CHECK_LIB(dl, dlopen, LIBDL="-ldl"))

dnl SDL
AC_ARG_ENABLE([sdl],
  AS_HELP_STRING([--enable-sdl], [Build SDL2 app]),
  [], [enable_sdl=no])
AS_IF([test "x$enable_sdl" = "xyes"], [
  m4_include([m4/sdl2.m4])
  SDL_VERSION=2.0.5
  AS_IF([test "$TRAVIS"], [SDL_VERSION=2.0.2])  # travis has old SDL, we don't care
  AM_PATH_SDL2($SDL_VERSION, :, AC_MSG_ERROR([*** SDL version $SDL_VERSION not found!]))
])

AC_CONFIG_HEADERS([config.h])
AC_CONFIG_FILES([
  Makefile
  src/Makefile
  src/libprojectM/Makefile
  src/libprojectM/Renderer/Makefile
  src/libprojectM/NativePresetFactory/Makefile
  src/libprojectM/MilkdropPresetFactory/Makefile
  src/projectM-sdl/Makefile
])
dnl FIXME
AC_CONFIG_FILES([src/libprojectM/config.inp], [sed -i -e"s/\${prefix}/$prefix/" src/libprojectM/config.inp])

AC_PREFIX_DEFAULT([/usr/local])

AC_PROG_MKDIR_P

<<<<<<< HEAD
dnl Qt
AC_ARG_ENABLE([qt],
  AS_HELP_STRING([--enable-qt], [Build Qt]),
  [], [enable_qt=no])
AS_IF([test "x$enable_qt" = "xyes"], [
PKG_CHECK_MODULES(QT, [Qt5Core, Qt5Gui], [], [AC_MSG_ERROR([Qt libraries are required.])])
qt_CPPFLAGS="`$PKG_CONFIG --cflags-only-I Qt5Core Qt5Gui` $CPPFLAGS"
qt_LDFLAGS="`$PKG_CONFIG --libs-only-L Qt5Core Qt5Gui` $LDFLAGS"
qt_LIBS="`$PKG_CONFIG --libs-only-l Qt5Core Qt5Gui` $LIBS"

if ! `$PKG_CONFIG --atleast-version=5.0.0 Qt5Core`; then
AC_MSG_ERROR([Qt >= 5.0.0 is required. Try installing qtdeclarative5-dev])
fi

AC_CHECK_PROGS(MOC, [moc-qt5 moc])
AC_CHECK_PROGS(UIC, [uic-qt5 uic])
AC_CHECK_PROGS(RCC, [rcc])
if test -z "$MOC" || test -z "$UIC" || test -z "$RCC"; then
AC_MSG_ERROR([Qt utility programs moc, uic, and rcc are required.])
fi
AC_CONFIG_FILES([src/projectM-qt/Makefile])
])

my_CFLAGS="\
-Wall \
-Wchar-subscripts \
-Wformat-security \
-Wmissing-declarations \
-Wpointer-arith \
-Wshadow \
-Wsign-compare \
-Wtype-limits \
"
=======
my_CFLAGS="-Wall -Wchar-subscripts -Wformat-security -Wmissing-declarations -Wpointer-arith -Wshadow -Wsign-compare -Wtype-limits "
>>>>>>> cca43dab
AC_SUBST([my_CFLAGS])

# check OS
AC_CANONICAL_HOST
AC_MSG_CHECKING(Freedom)
case $host_os in
  darwin*)
    # OSX needs CoreFoundation
    AC_MSG_RESULT(Apple hoarderware detected)
    LIBS="$LIBS -framework CoreFoundation"
    ;;
  linux*)
    # limux needs dl
    AC_MSG_RESULT(GNU/LINUX detected)
    LIBS="$LIBS -ldl"
    ;;
esac



AC_OUTPUT

AC_MSG_RESULT([
projectM v$VERSION
=====

prefix:                 ${prefix}
sysconfdir:             ${sysconfdir}
libdir:                 ${libdir}
includedir:             ${includedir}

compiler:               ${CC}
cflags:                 ${CFLAGS}
ldflags:                ${LDFLAGS}

<<<<<<< HEAD
logging:                ${enable_logging}
debug:                  ${enable_debug}

SDL application:        yes
Qt:                     ${enable_qt}
=======

Applications:
=====

SDL:                    ${enable_sdl}
>>>>>>> cca43dab
])<|MERGE_RESOLUTION|>--- conflicted
+++ resolved
@@ -39,7 +39,6 @@
 
 AC_PROG_MKDIR_P
 
-<<<<<<< HEAD
 dnl Qt
 AC_ARG_ENABLE([qt],
   AS_HELP_STRING([--enable-qt], [Build Qt]),
@@ -63,19 +62,7 @@
 AC_CONFIG_FILES([src/projectM-qt/Makefile])
 ])
 
-my_CFLAGS="\
--Wall \
--Wchar-subscripts \
--Wformat-security \
--Wmissing-declarations \
--Wpointer-arith \
--Wshadow \
--Wsign-compare \
--Wtype-limits \
-"
-=======
 my_CFLAGS="-Wall -Wchar-subscripts -Wformat-security -Wmissing-declarations -Wpointer-arith -Wshadow -Wsign-compare -Wtype-limits "
->>>>>>> cca43dab
 AC_SUBST([my_CFLAGS])
 
 # check OS
@@ -111,17 +98,11 @@
 cflags:                 ${CFLAGS}
 ldflags:                ${LDFLAGS}
 
-<<<<<<< HEAD
-logging:                ${enable_logging}
-debug:                  ${enable_debug}
-
-SDL application:        yes
-Qt:                     ${enable_qt}
-=======
+- - -
 
 Applications:
 =====
 
 SDL:                    ${enable_sdl}
->>>>>>> cca43dab
+Qt:                     ${enable_qt}
 ])