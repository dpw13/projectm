AC_INIT([projectM], [3.1.1-rc8], [mischa@mvstg.biz], [projectM], [https://github.com/projectM-visualizer/projectm/])
AM_INIT_AUTOMAKE([-Wall -Werror foreign subdir-objects tar-pax])

m4_ifdef([AM_PROG_AR], [AM_PROG_AR])
LT_INIT

# Check if we should disable rpath.
#
# For advanced users: In certain configurations, the rpath attributes
# added by libtool cause problems as rpath will be preferred over
# LD_LIBRARY_PATH. This does not seem to be a problem with
# clang. When using --disable-rpath you will likely need to set
# LD_LIBRARY_PATH if you are using libraries in non-system locations.
# YMMV.
#

DISABLE_RPATH

AC_PROG_CXX
AC_LANG(C++)

AC_CONFIG_MACRO_DIRS([m4 m4/autoconf-archive])

dnl emscripten
AC_ARG_ENABLE([emscripten],
AS_HELP_STRING([--enable-emscripten], [Build for web with emscripten]),
[], [enable_emscripten=no])
AS_IF([test "x$enable_emscripten" = "xyes" || test "x$EMSCRIPTEN" = "xyes"], [
  dnl Set up emscripten
  m4_include([m4/emscripten.m4])
  AC_DEFINE([EMSCRIPTEN], [1], [Define EMSCRIPTEN])
  enable_threading=no
  enable_gles=yes
  enable_sdl=yes
  enable_preset_subdirs=no
], [
  dnl Running in a normal OS (not emscripten)
  AX_CHECK_GL

  # check OS if mac or linux
  AC_CANONICAL_HOST
  AC_MSG_CHECKING(Freedom)
  case $host_os in
  darwin*)
    # OSX needs CoreFoundation
    AC_MSG_RESULT(Apple hoarderware detected)
    LIBS="$LIBS -framework CoreFoundation"
    ;;
  linux*)
    # limux needs dl
    AC_MSG_RESULT(GNU/LINUX detected)
    LIBS="$LIBS -ldl"
    ;;
  *)
    AC_MSG_RESULT(Unknown)
    ;;
  esac
])


AC_CHECK_LIB(c, dlopen, LIBDL="", AC_CHECK_LIB(dl, dlopen, LIBDL="-ldl"))

AC_CHECK_FUNCS_ONCE([aligned_alloc posix_memalign])

AC_CONFIG_HEADERS([config.h])
AC_CONFIG_FILES([
  Makefile
  src/Makefile
  src/libprojectM/Makefile
  src/libprojectM/Renderer/Makefile
  src/libprojectM/NativePresetFactory/Makefile
  src/libprojectM/MilkdropPresetFactory/Makefile
  src/libprojectM/libprojectM.pc
  src/NativePresets/Makefile
  src/projectM-sdl/Makefile
  src/projectM-emscripten/Makefile
  src/projectM-qt/Makefile
  src/projectM-pulseaudio/Makefile
  src/projectM-jack/Makefile
  src/projectM-test/Makefile
])


# SDL
AC_ARG_ENABLE([sdl], AS_HELP_STRING([--enable-sdl], [Build SDL2 application]), [], [enable_sdl=check])
AS_IF([test "$enable_sdl" != "no"], [
    PKG_CHECK_MODULES([SDL], [sdl2], [
        m4_include([m4/sdl2.m4])
        SDL_VERSION="2.0.5"
        AS_IF([test "$TRAVIS"], [SDL_VERSION=2.0.2])  # travis has old SDL, we don't care
        AS_IF([test "$EMSCRIPTEN"], [SDL_VERSION=2.0.0])  # emscripten has old SDL, we don't care

        # Check for libSDL >= $SDL_VERSION
        AM_PATH_SDL2($SDL_VERSION,
            [enable_sdl=yes],
            [AS_IF([test "$enable_sdl" = "yes"], AC_MSG_ERROR([*** SDL version >= $SDL_VERSION not found!])); enable_sdl=no])
    ],
    [
        # not found
        AS_IF([test "$enable_sdl" = "yes"], AC_MSG_ERROR([*** libsdl2 not found!]))
        enable_sdl=no
    ])
])


# glm
AS_IF([test "x$enable_emscripten" != "xyes"], [
  AC_CHECK_HEADER([glm/glm.hpp],, AC_MSG_ERROR(libglm is required.))
])


# Threading
AC_ARG_ENABLE([threading],
AS_HELP_STRING([--enable-threading], [multhreading]),
[], [enable_threading=yes])
AS_IF([test "x$enable_threading" = "xyes" && ! test "$EMSCRIPTEN"], [
  m4_include([m4/autoconf-archive/ax_pthread.m4])
  AX_PTHREAD([
    AC_DEFINE([USE_THREADS], [1], [Define USE_THREADS])
    LIBS="$LIBS $PTHREAD_LIBS $PTHREAD_CFLAGS"
    CFLAGS="$CFLAGS $PTHREAD_CFLAGS"
    CXXFLAGS="$CXXFLAGS $PTHREAD_CFLAGS"
    echo "LIBS=$LIBS"
  ], [
    AC_MSG_ERROR([pthreads not found])
  ])
])

AC_ARG_ENABLE([gles],
  AS_HELP_STRING([--enable-gles], [OpenGL ES support]),
  [], [enable_gles=no])
  AS_IF([test "x$enable_gles" = "xyes"], [
    AC_DEFINE([USE_GLES], [1], [Define USE_GLES])
])

AC_ARG_ENABLE([preset_subdirs],
  AS_HELP_STRING([--enable-preset-subdirs], [Organize presets into subdirectories.]),
  [], [enable_preset_subdirs=no])
  AS_IF([test "x$enable_preset_subdirs" = "xyes"], [
    AC_DEFINE([ENABLE_PRESET_SUBDIRS], [1], [Define ENABLE_PRESET_SUBDIRS])
])

dnl LLVM
dnl unfortuately AX_LLVM macro seems to be out of date, so we're going to rely on the user to make sure LLVM is installed correctly
AC_ARG_ENABLE([llvm],
  AS_HELP_STRING([--enable-llvm],[Support for JIT using LLVM]),
  [], [enable_llvm=no])
AS_IF([test x"$enable_llvm" = "xyes"], [
    AC_DEFINE([HAVE_LLVM], [1], [Define HAVE_LLVM])
    CFLAGS="$CFLAGS -I$(llvm-config --includedir)"
    CXXFLAGS="$CXXFLAGS -I$(llvm-config --includedir)"
    LIBS="$LIBS $(llvm-config --libs)"
    LDFLAGS="$LDFLAGS $(llvm-config --ldflags)"
])

dnl from https://stackoverflow.com/questions/30897170/ac-subst-does-not-expand-variable answer: https://stackoverflow.com/a/30960268
dnl ptomato https://stackoverflow.com/users/172999/ptomato
AC_SUBST([PACKAGE])
AC_PROG_SED
AC_CONFIG_FILES([src/libprojectM/config.inp.in])

AC_PREFIX_DEFAULT([/usr/local])

AC_PROG_MKDIR_P

AS_IF([grep android <<< ${host}], [],
  [AX_CHECK_COMPILE_FLAG([-stdlib=libc++], [
                        CXXFLAGS="$CXXFLAGS -stdlib=libc++"])
])

AX_CHECK_COMPILE_FLAG([-std=c++11], [
                        CXXFLAGS="$CXXFLAGS -std=c++11"])

# Qt5
AC_ARG_ENABLE([qt], AS_HELP_STRING([--enable-qt], [Enable Qt: needed for pulseaudio and jack GUIs]), [], [enable_qt=check])
AS_IF([test "$enable_qt" != "no"],
  [
    case $host_os in
      linux*)
        PATH="$PATH:`pkg-config --variable=host_bins Qt5Core`"
      ;;
    esac
    AX_HAVE_QT  # m4/qt.m4

    AS_IF([test "$have_qt" = "yes"], [
        # we have at least qt5 if $have_qt is true
        enable_qt=yes
        export QT_SELECT=qt5

<<<<<<< HEAD
        # we depend on lQt5Gui and lQt5OpenGL
=======
        # we depend on libQt5Gui and libQt5OpenGL
>>>>>>> 82517130
        # https://github.com/projectM-visualizer/projectm/issues/271
        LIBS="$LIBS -lQt5Gui -lQt5OpenGL"
    ],
    [AS_IF([test "$enable_qt" = "yes"],
        [AC_MSG_ERROR(["Qt5 not found"])],
        [enable_qt=no])]
)])


# Pulseaudio
AC_ARG_ENABLE([pulseaudio], AS_HELP_STRING([--enable-pulseaudio], [Build Pulseaudio]), [], [enable_pulseaudio=check])
AS_IF([test "$enable_pulseaudio" != "no"],
    [PKG_CHECK_MODULES([libpulse],
        [libpulse],
        [
            # still need qt
            AS_IF([test "$enable_qt" = "yes"],
                [enable_pulseaudio=yes],
                [enable_pulseaudio="no (Qt required)"])
        ],
        [AS_IF([test "$enable_pulseaudio" = "yes"],
            [AC_MSG_ERROR([libpulse required, but not found.])],
            [enable_pulseaudio=no])])])


# Jack
AC_ARG_ENABLE([jack], AS_HELP_STRING([--enable-jack], [Build Jack]), [], [enable_jack=check])
AS_IF([test "$enable_jack" != "no"],
    [PKG_CHECK_MODULES([jack],
    [jack],
    [
        # still need qt
        AS_IF([test "$enable_qt" = "yes"],
            [enable_jack=yes],
            [enable_jack="no (Qt required)"])
    ],
    [AS_IF([test "$enable_jack" = "yes"],
        [AC_MSG_ERROR([jack required, but not found.])],
        [enable_jack=no])])])


AM_CONDITIONAL([ENABLE_SDL], [test "x$enable_sdl" = "xyes"])
AM_CONDITIONAL([ENABLE_QT], [test "x$enable_qt" = "xyes"])
AM_CONDITIONAL([ENABLE_JACK], [test "x$enable_jack" = "xyes"])
AM_CONDITIONAL([ENABLE_PULSEAUDIO], [test "x$enable_pulseaudio" = "xyes"])
AM_CONDITIONAL([ENABLE_EMSCRIPTEN], [test "x$enable_emscripten" = "xyes"])
AM_CONDITIONAL([ENABLE_PRESET_SUBDIRS], [test "x$enable_preset_subdirs" = "xyes"])


my_CFLAGS="-Wall -Wchar-subscripts -Wformat-security -Wpointer-arith -Wshadow -Wsign-compare -Wtype-limits "
#my_CFLAGS+="-fsanitize=address -fno-omit-frame-pointer "
my_CFLAGS+='-DDATADIR_PATH=\""$(pkgdatadir)"\" '
my_CFLAGS+='-I$(top_srcdir)/vendor '
AC_SUBST([my_CFLAGS])



AC_OUTPUT

AC_MSG_RESULT([
projectM v$VERSION
=====

prefix:                 ${prefix}
sysconfdir:             ${sysconfdir}
libdir:                 ${libdir}
includedir:             ${includedir}

compiler:               ${CC}
cflags:                 ${CFLAGS} ${my_CFLAGS}
cxxflags:               ${CXXFLAGS}
libs:                   ${LIBS}
ldflags:                ${LDFLAGS}

- - -

Applications:
=====

libprojectM:            yes
Threading:              ${enable_threading}
SDL:                    ${enable_sdl}
Qt:                     ${enable_qt}
Pulseaudio:             ${enable_pulseaudio}
Jack:                   ${enable_jack}
OpenGLES:               ${enable_gles}
Emscripten:             ${enable_emscripten}
llvm:                   ${enable_llvm}
Preset subdirs:         ${enable_preset_subdirs}
])<|MERGE_RESOLUTION|>--- conflicted
+++ resolved
@@ -187,11 +187,7 @@
         enable_qt=yes
         export QT_SELECT=qt5
 
-<<<<<<< HEAD
-        # we depend on lQt5Gui and lQt5OpenGL
-=======
         # we depend on libQt5Gui and libQt5OpenGL
->>>>>>> 82517130
         # https://github.com/projectM-visualizer/projectm/issues/271
         LIBS="$LIBS -lQt5Gui -lQt5OpenGL"
     ],
