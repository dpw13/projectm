#include "PresetFrameIO.hpp"
#include "wipemalloc.h"
#include <math.h>
#include <cassert>
#include <iostream>
#include <cmath>
#include "Renderer/BeatDetect.hpp"
<<<<<<< HEAD

#ifdef __SSE2__
#include <immintrin.h>
#endif

=======
#ifdef __SSE2__
#include <immintrin.h>
#endif
>>>>>>> f627beff

PresetInputs::PresetInputs() : PipelineContext()
{
}


void PresetInputs::update(const BeatDetect & music, const PipelineContext & context) {

    // Reflect new values form the beat detection unit
    this->bass = music.bass;
    this->mid = music.mid;
    this->treb = music.treb;
    this->bass_att = music.bass_att;
    this->mid_att = music.mid_att;
    this->treb_att = music.treb_att;

    // Reflect new values from the pipeline context
    this->fps = context.fps;
    this->time = context.time;

    this->frame = context.frame;
    this->progress = context.progress;
}


float **alloc_mesh(size_t gx, size_t gy)
{
	// round gy up to multiple 4 (for possible SSE optimization) 
	gy = (gy+3) & ~(size_t)3;

	float **mesh = (float **)wipe_aligned_alloc(gx * sizeof(float *));
	float *m = (float *)wipe_aligned_alloc(gx * gy * sizeof(float));
	for ( int x = 0; x < gx; x++ )
		mesh[x] = m + (gy * x);
	return mesh;
}

float **free_mesh(float **mesh)
{
	wipe_aligned_free(mesh[0]);
	wipe_aligned_free(mesh);
	return NULL;
}

void copy_mesh(float **dst, float **src, int gx, int gy)
{
	memcpy(dst[0], src[0], gx*gy*sizeof(float));
}


void PresetInputs::Initialize ( int gx, int gy )
{
	int x, y;

	this->gx = gx;
	this->gy = gy;


	/// @bug no clue if this block belongs here
	// ***
	progress = 0;
	frame = 1;

	x_per_pixel = 0;
	y_per_pixel = 0;
	rad_per_pixel = 0;
	ang_per_pixel = 0;
	// ***

	this->x_mesh    = alloc_mesh(gx, gy);
	this->y_mesh    = alloc_mesh(gx, gy);
	this->rad_mesh  = alloc_mesh(gx, gy);
	this->theta_mesh= alloc_mesh(gx, gy);
	this->origtheta = alloc_mesh(gx, gy);
	this->origrad   = alloc_mesh(gx, gy);
	this->origx     = alloc_mesh(gx, gy);
	this->origy     = alloc_mesh(gx, gy);

	for ( x=0;x<gx;x++ )
	{
		for ( y=0;y<gy;y++ )
		{
			this->origx[x][y]=x/ ( float ) ( gx-1 );
			this->origy[x][y]=- ( ( y/ ( float ) ( gy-1 ) )-1 );
			this->origrad[x][y]=hypot ( ( this->origx[x][y]-.5 ) *2, ( this->origy[x][y]-.5 ) *2 ) * .7071067;
			this->origtheta[x][y]=atan2 ( ( ( this->origy[x][y]-.5 ) *2 ), ( ( this->origx[x][y]-.5 ) *2 ) );
		}
	}
}


PresetOutputs::PresetOutputs() : Pipeline()
{}


PresetOutputs::~PresetOutputs()
{
	assert(this->gx > 0);

	this->rad_mesh = free_mesh(this->rad_mesh);
	this->sx_mesh  = free_mesh(this->sx_mesh);
	this->sy_mesh  = free_mesh(this->sy_mesh);
	this->dy_mesh  = free_mesh(this->dy_mesh);
	this->dx_mesh  = free_mesh(this->dx_mesh);
	this->cy_mesh  = free_mesh(this->cy_mesh);
	this->cx_mesh  = free_mesh(this->cx_mesh);
	this->warp_mesh = free_mesh(this->warp_mesh);
	this->zoom_mesh = free_mesh(this->zoom_mesh);
	this->zoomexp_mesh = free_mesh(this->zoomexp_mesh);
	this->rot_mesh = free_mesh(this->rot_mesh);
	this->orig_x   = free_mesh(this->orig_x);
	this->orig_y   = free_mesh(this->orig_y);

    customWaves.clear();
    customShapes.clear();
    drawables.clear();
}


void PresetOutputs::Render(const BeatDetect &music, const PipelineContext &context)
{
	PerPixelMath(context);

	drawables.clear();

	drawables.push_back(&mv);

	for (PresetOutputs::cshape_container::iterator pos = customShapes.begin();
			pos != customShapes.end(); ++pos)
	{
		if ((*pos)->enabled==1)
			drawables.push_back((*pos));
	}

	for (PresetOutputs::cwave_container::iterator pos = customWaves.begin();
			pos != customWaves.end(); ++pos)
	{
		if ((*pos)->enabled==1)
			drawables.push_back((*pos));
	}

	drawables.push_back(&wave);

	if (bDarkenCenter==1)
		drawables.push_back(&darkenCenter);
	drawables.push_back(&border);

	compositeDrawables.clear();
	compositeDrawables.push_back(&videoEcho);

	if (bBrighten==1)
		compositeDrawables.push_back(&brighten);

	if (bDarken==1)
		compositeDrawables.push_back(&darken);

	if (bSolarize==1)
		compositeDrawables.push_back(&solarize);

	if (bInvert==1)
		compositeDrawables.push_back(&invert);
}


// N.B. The more optimization that can be done on this method, the better! This is called a lot and can probably be improved.
void PresetOutputs::PerPixelMath_c(const PipelineContext &context)
{
	for (int x = 0; x < gx; x++)
	{
		for (int y = 0; y < gy; y++)
		{
			const float fZoom2 = std::pow(this->zoom_mesh[x][y], std::pow(this->zoomexp_mesh[x][y],
					rad_mesh[x][y] * 2.0f - 1.0f));
			const float fZoom2Inv = 1.0f / fZoom2;
			this->x_mesh[x][y] = this->orig_x[x][y] * 0.5f * fZoom2Inv + 0.5f;
			this->x_mesh[x][y] = (this->x_mesh[x][y] - this->cx_mesh[x][y]) / this->sx_mesh[x][y] + this->cx_mesh[x][y];
			this->y_mesh[x][y] = this->orig_y[x][y] * 0.5f * fZoom2Inv + 0.5f;
			this->y_mesh[x][y] = (this->y_mesh[x][y] - this->cy_mesh[x][y]) / this->sy_mesh[x][y] + this->cy_mesh[x][y];
		}
	}

	const float fWarpTime = context.time * this->fWarpAnimSpeed;
	const float fWarpScaleInv = 1.0f / this->fWarpScale;
	float f[4];
	f[0] = 11.68f + 4.0f * cosf(fWarpTime * 1.413f + 10);
	f[1] = 8.77f + 3.0f * cosf(fWarpTime * 1.113f + 7);
	f[2] = 10.54f + 3.0f * cosf(fWarpTime * 1.233f + 3);
	f[3] = 11.49f + 4.0f * cosf(fWarpTime * 0.933f + 5);

	for (int x = 0; x < gx; x++)
	{
		for (int y = 0; y < gy; y++)
		{
			const float orig_x = this->orig_x[x][y];
			const float orig_y = this->orig_y[x][y];
			const float warp_mesh = this->warp_mesh[x][y] * 0.0035f;

			this->x_mesh[x][y] +=
				(warp_mesh * sinf(fWarpTime * 0.333f + fWarpScaleInv * (orig_x * f[0] - orig_y * f[3]))) +
				(warp_mesh * cosf(fWarpTime * 0.753f - fWarpScaleInv * (orig_x * f[1] - orig_y * f[2])));

			this->y_mesh[x][y] +=
				(warp_mesh * cosf(fWarpTime * 0.375f - fWarpScaleInv * (orig_x * f[2] + orig_y * f[1]))) +
				(warp_mesh * sinf(fWarpTime * 0.825f + fWarpScaleInv * (orig_x * f[0] + orig_y * f[3])));
		}
	}

	for (int x = 0; x < gx; x++)
	{
		for (int y = 0; y < gy; y++)
		{
			const float u2 = this->x_mesh[x][y] - this->cx_mesh[x][y];
			const float v2 = this->y_mesh[x][y] - this->cy_mesh[x][y];

			const float rot = this->rot_mesh[x][y];
			const float cos_rot = cosf(rot);
			const float sin_rot = sinf(rot);

			this->x_mesh[x][y] = u2 * cos_rot - v2 * sin_rot + this->cx_mesh[x][y] - this->dx_mesh[x][y];
			this->y_mesh[x][y] = u2 * sin_rot + v2 * cos_rot + this->cy_mesh[x][y] - this->dy_mesh[x][y];
		}
	}
}


#ifdef __SSE2__

// is there an SSE way to do this?
inline __m128 _mm_pow(__m128 x, __m128 y)
{
	float X[4];
	float Y[4];
	_mm_store_ps(X,x);
	_mm_store_ps(Y,y);
	X[0] = __builtin_powf(X[0],Y[0]);
	X[1] = __builtin_powf(X[1],Y[1]);
	X[2] = __builtin_powf(X[2],Y[2]);
	X[3] = __builtin_powf(X[3],Y[3]);
	return _mm_load_ps(X);
}
inline void _mm_sincosf(__m128 x, __m128 &sinx, __m128 &cosx)
{
	float X[4], S[4], C[4];
	_mm_store_ps(X,x);
	S[0] = sinf(X[0]);
	C[0] = cosf(X[0]);
	S[1] = sinf(X[1]);
	C[1] = cosf(X[1]);
	S[2] = sinf(X[2]);
	C[2] = cosf(X[2]);
	S[3] = sinf(X[3]);
	C[3] = cosf(X[3]);
	sinx = _mm_load_ps(S);
	cosx = _mm_load_ps(C);
}
inline __m128 _mm_sinf(__m128 x)
{
	float X[4];
	_mm_store_ps(X,x);
	X[0] = sinf(X[0]);
	X[1] = sinf(X[1]);
	X[2] = sinf(X[2]);
	X[3] = sinf(X[3]);
	return _mm_load_ps(X);
}
inline __m128 _mm_cosf(__m128 x)
{
	float X[4];
	_mm_store_ps(X,x);
	X[0] = cosf(X[0]);
	X[1] = cosf(X[1]);
	X[2] = cosf(X[2]);
	X[3] = cosf(X[3]);
	return _mm_load_ps(X);
}


void PresetOutputs::PerPixelMath_sse(const PipelineContext &context)
{
	for (int x = 0; x < gx; x++)
	{
		for (int y = 0; y < gy; y += 4)
		{
			// fZoom2 = std::pow(this->zoom_mesh[x][y], std::pow(this->zoomexp_mesh[x][y],
			// 		rad_mesh[x][y] * 2.0f - 1.0f));
			__m128 rad_mesh_scaled = 
				_mm_sub_ps(
					_mm_mul_ps(
						_mm_load_ps(&this->rad_mesh[x][y]), 
						_mm_set_ps1(2.0f)), 
					_mm_set_ps1(1.0f));
			__m128 zoom_mesh = _mm_load_ps(&this->zoom_mesh[x][y]);
			__m128 zoomexp_mesh = _mm_load_ps(&this->zoomexp_mesh[x][y]);
			__m128 fZoom2 = _mm_pow(zoom_mesh, _mm_pow(zoomexp_mesh, rad_mesh_scaled));
			// fZoom2Inv = 1.0f / fZoom2;
			__m128 fZoomInv = _mm_rcp_ps(fZoom2);

			// this->x_mesh[x][y] = this->orig_x[x][y] * 0.5f * fZoom2Inv + 0.5f;
			__m128 x_mesh = 
				_mm_add_ps(
					_mm_mul_ps(
						_mm_load_ps(&this->orig_x[x][y]), 
						_mm_mul_ps(fZoomInv,_mm_set_ps1(0.5f))),		// CONSIDER: common sub-expression
					_mm_set_ps1(0.5f));
			// this->x_mesh[x][y] = (this->x_mesh[x][y] - this->cx_mesh[x][y]) / this->sx_mesh[x][y] + this->cx_mesh[x][y];
			__m128 cx_mesh = _mm_load_ps(&this->cx_mesh[x][y]);
			__m128 sx_mesh = _mm_load_ps(&this->sx_mesh[x][y]);
			_mm_store_ps(&this->x_mesh[x][y],
				_mm_add_ps(
					_mm_div_ps(
						_mm_sub_ps(x_mesh,cx_mesh),
						sx_mesh),
					cx_mesh
				));

			// this->y_mesh[x][y] = this->orig_y[x][y] * 0.5f * fZoom2Inv + 0.5f;
			__m128 y_mesh =  
				_mm_add_ps(
					_mm_mul_ps(
						_mm_load_ps(&this->orig_y[x][y]), 
						_mm_mul_ps(fZoomInv,_mm_set_ps1(0.5f))),
					_mm_set_ps1(0.5f));
			// this->y_mesh[x][y] = (this->y_mesh[x][y] - this->cy_mesh[x][y]) / this->sy_mesh[x][y] + this->cy_mesh[x][y];
			__m128 cy_mesh = _mm_load_ps(&this->cy_mesh[x][y]);
			__m128 sy_mesh = _mm_load_ps(&this->sy_mesh[x][y]);
			_mm_store_ps(&this->y_mesh[x][y],
				_mm_add_ps(
					_mm_div_ps(
						_mm_sub_ps(y_mesh,cy_mesh),
						sy_mesh),
					cy_mesh
				));
		}
	}

	const float fWarpTime = context.time * this->fWarpAnimSpeed;
	const float fWarpScaleInv = 1.0f / this->fWarpScale;
	const float f[4] = 
	{
		11.68f + 4.0f * cosf(fWarpTime * 1.413f + 10),
		 8.77f + 3.0f * cosf(fWarpTime * 1.113f + 7),
		10.54f + 3.0f * cosf(fWarpTime * 1.233f + 3),
		11.49f + 4.0f * cosf(fWarpTime * 0.933f + 5)
	};

	for (int x = 0; x < gx; x++)
	{
		for (int y = 0; y < gy; y+=4)
		{
			//float orig_x = this->orig_x[x][y];
			//float orig_y = this->orig_y[x][y];
			//float warp_mesh = this->warp_mesh[x][y] * 0.0035f;
			const __m128 orig_x = _mm_load_ps(&this->orig_x[x][y]);
			const __m128 orig_y = _mm_load_ps(&this->orig_y[x][y]);
			const __m128 warp_mesh = _mm_mul_ps(_mm_load_ps(&this->warp_mesh[x][y]), _mm_set_ps1(0.0035f));

			// this->x_mesh[x][y] += 
			// 	(warp_mesh * sinf(fWarpTime * 0.333f + fWarpScaleInv * (orig_x * f[0] - orig_y * f[3]))) +
			// 	(warp_mesh * cosf(fWarpTime * 0.753f - fWarpScaleInv * (orig_x * f[1] - orig_y * f[2])));
			_mm_store_ps(&this->x_mesh[x][y],
				_mm_add_ps(_mm_load_ps(&this->x_mesh[x][y]),
					_mm_add_ps(
						_mm_mul_ps(warp_mesh, _mm_sinf(
							_mm_add_ps(
								_mm_set_ps1(fWarpTime*0.333f),
								_mm_mul_ps(_mm_set_ps1(fWarpScaleInv),
									_mm_sub_ps(
										_mm_mul_ps(orig_x, _mm_set_ps1(f[0])),
										_mm_mul_ps(orig_y, _mm_set_ps1(f[3]))
									))))),
						_mm_mul_ps(warp_mesh, _mm_cosf(
							_mm_sub_ps(
								_mm_set_ps1(fWarpTime*0.753f),
								_mm_mul_ps(_mm_set_ps1(fWarpScaleInv),
									_mm_sub_ps(
										_mm_mul_ps(orig_x, _mm_set_ps1(f[1])),
										_mm_mul_ps(orig_y, _mm_set_ps1(f[2]))
									))))))));

			// this->y_mesh[x][y] += 
			// 	(warp_mesh * cosf(fWarpTime * 0.375f - fWarpScaleInv * (orig_x * f[2] + orig_y * f[1]))) +
			// 	(warp_mesh * sinf(fWarpTime * 0.825f + fWarpScaleInv * (orig_x * f[0] + orig_y * f[3])));
			_mm_store_ps(&this->y_mesh[x][y],
				_mm_add_ps(_mm_load_ps(&this->y_mesh[x][y]),
					_mm_add_ps(
						_mm_mul_ps(warp_mesh, _mm_cosf(
							_mm_sub_ps(
								_mm_set_ps1(fWarpTime*0.375f),
								_mm_mul_ps(_mm_set_ps1(fWarpScaleInv),
									_mm_add_ps(
										_mm_mul_ps(orig_x, _mm_set_ps1(f[2])),
										_mm_mul_ps(orig_y, _mm_set_ps1(f[1]))
									))))),
						_mm_mul_ps(warp_mesh, _mm_sinf(
							_mm_add_ps(
								_mm_set_ps1(fWarpTime*0.825f),
								_mm_mul_ps(_mm_set_ps1(fWarpScaleInv),
									_mm_add_ps(
										_mm_mul_ps(orig_x, _mm_set_ps1(f[0])),
										_mm_mul_ps(orig_y, _mm_set_ps1(f[3]))
									))))))));
		}
	}
	for (int x = 0; x < gx; x++)
	{
		for (int y = 0; y < gy; y+=4)
		{
			// const float u2 = this->x_mesh[x][y] - this->cx_mesh[x][y];
			// const float v2 = this->y_mesh[x][y] - this->cy_mesh[x][y];
			const __m128 u2 = _mm_sub_ps(_mm_load_ps(&this->x_mesh[x][y]),_mm_load_ps(&this->cx_mesh[x][y]));
			const __m128 v2 = _mm_sub_ps(_mm_load_ps(&this->y_mesh[x][y]),_mm_load_ps(&this->cy_mesh[x][y]));

			// const float rot = this->rot_mesh[x][y];
			// const float cos_rot = cosf(rot);
			// const float sin_rot = sinf(rot);
			__m128 sin_rot, cos_rot;
			_mm_sincosf(_mm_load_ps(&this->rot_mesh[x][y]), sin_rot, cos_rot);

			// this->x_mesh[x][y] = u2 * cos_rot - v2 * sin_rot + this->cx_mesh[x][y] - this->dx_mesh[x][y];
			_mm_store_ps(&this->x_mesh[x][y],
				_mm_add_ps(
					_mm_sub_ps(_mm_mul_ps(u2, cos_rot), _mm_mul_ps(v2,sin_rot)),
					_mm_sub_ps(_mm_load_ps(&this->cx_mesh[x][y]), _mm_load_ps(&this->dx_mesh[x][y]))
					));
			// this->y_mesh[x][y] = u2 * sin_rot + v2 * cos_rot + this->cy_mesh[x][y] - this->dy_mesh[x][y];
			_mm_store_ps(&this->y_mesh[x][y],
				_mm_add_ps(
					_mm_add_ps(_mm_mul_ps(u2, sin_rot), _mm_mul_ps(v2,cos_rot)),
					_mm_sub_ps(_mm_load_ps(&this->cy_mesh[x][y]), _mm_load_ps(&this->dy_mesh[x][y]))
					));
		}
	}
}
#endif


void PresetOutputs::PerPixelMath(const PipelineContext &context)
{
#ifdef __SSE2__
	PerPixelMath_sse(context);
#else
	PerPixelMath_c(context);
#endif
}


void PresetOutputs::Initialize ( int gx, int gy )
{
	assert(gx > 0);

	this->gx = gx;
	this->gy = gy;

	staticPerPixel = true;

	assert(this->gx > 0);
	int x;
	this->x_mesh  = alloc_mesh( gx, gy );
	this->y_mesh  = alloc_mesh( gx, gy );
	this->sx_mesh = alloc_mesh( gx, gy );
	this->sy_mesh = alloc_mesh( gx, gy );
	this->dx_mesh = alloc_mesh( gx, gy );
	this->dy_mesh = alloc_mesh( gx, gy );
	this->cx_mesh = alloc_mesh( gx, gy );
	this->cy_mesh = alloc_mesh( gx, gy );
	this->zoom_mesh = alloc_mesh( gx, gy );
	this->zoomexp_mesh = alloc_mesh( gx, gy );
	this->rot_mesh = alloc_mesh( gx, gy );

	this->warp_mesh = alloc_mesh( gx, gy );
	this->rad_mesh = alloc_mesh( gx, gy );
	this->orig_x  = alloc_mesh( gx, gy );
	this->orig_y  = alloc_mesh( gx, gy );

	//initialize reference grid values
	for (x = 0; x < gx; x++)
	{
		for (int y = 0; y < gy; y++)
		{
			float origx = x / (float) (gx - 1);
			float origy = -((y / (float) (gy - 1)) - 1);

			rad_mesh[x][y]=hypot ( ( origx-.5 ) *2, ( origy-.5 ) *2 ) * .7071067;
			orig_x[x][y] = (origx - .5) * 2;
			orig_y[x][y] = (origy - .5) * 2;
		}
	}
}


PresetInputs::~PresetInputs()
{
	this->origx = free_mesh ( this->origx );
	this->origy = free_mesh ( this->origy );
	this->origrad = free_mesh ( this->origrad );
	this->origtheta = free_mesh ( this->origtheta );
	this->x_mesh = free_mesh ( this->x_mesh );
	this->y_mesh = free_mesh ( this->y_mesh );
	this->rad_mesh = free_mesh ( this->rad_mesh );
	this->theta_mesh = free_mesh ( this->theta_mesh );
}


void PresetInputs::resetMesh()
{
	assert ( x_mesh );
	assert ( y_mesh );
	assert ( rad_mesh );
	assert ( theta_mesh );

	copy_mesh(this->x_mesh, this->origx, gx, gy);
	copy_mesh(this->y_mesh, this->origy, gx, gy);
	copy_mesh(this->rad_mesh, this->origrad, gx, gy);
	copy_mesh(this->theta_mesh, this->origtheta, gx, gy);
}


#ifdef USE_MERGE_PRESET_CODE
void PresetMerger::MergePresets(PresetOutputs & A, PresetOutputs & B, double ratio, int gx, int gy)
{

double invratio = 1.0 - ratio;
  //Merge Simple Waveforms
  //
  // All the mess is because of Waveform 7, which is two lines.
  //


  //Merge Custom Shapes and Custom Waves

  for (PresetOutputs::cshape_container::iterator pos = A.customShapes.begin();
	pos != A.customShapes.end(); ++pos)
    {
       (*pos)->a *= invratio;
       (*pos)->a2 *= invratio;
       (*pos)->border_a *= invratio;
    }

  for (PresetOutputs::cshape_container::iterator pos = B.customShapes.begin();
	pos != B.customShapes.end(); ++pos)
    {
       (*pos)->a *= ratio;
       (*pos)->a2 *= ratio;
       (*pos)->border_a *= ratio;

        A.customShapes.push_back(*pos);

    }
 for (PresetOutputs::cwave_container::iterator pos = A.customWaves.begin();
	pos != A.customWaves.end(); ++pos)
    {
       (*pos)->a *= invratio;
      for (int x=0; x <   (*pos)->samples; x++)
	{
	   (*pos)->a_mesh[x]= (*pos)->a_mesh[x]*invratio;
	}
    }

  for (PresetOutputs::cwave_container::iterator pos = B.customWaves.begin();
	pos != B.customWaves.end(); ++pos)
    {
       (*pos)->a *= ratio;
      for (int x=0; x < (*pos)->samples; x++)
	{
	   (*pos)->a_mesh[x]= (*pos)->a_mesh[x]*ratio;
	}
       A.customWaves.push_back(*pos);
    }


  //Interpolate Per-Pixel mesh

  for (int x=0;x<gx;x++)
    {
      for(int y=0;y<gy;y++)
	{
	  A.x_mesh[x][y]  = A.x_mesh[x][y]* invratio + B.x_mesh[x][y]*ratio;
	}
    }
 for (int x=0;x<gx;x++)
    {
      for(int y=0;y<gy;y++)
	{
	  A.y_mesh[x][y]  = A.y_mesh[x][y]* invratio + B.y_mesh[x][y]*ratio;
	}
    }



 //Interpolate PerFrame floats

  A.screenDecay = A.screenDecay * invratio + B.screenDecay * ratio;

  A.wave.r = A.wave.r* invratio + B.wave.r*ratio;
  A.wave.g = A.wave.g* invratio + B.wave.g*ratio;
  A.wave.b = A.wave.b* invratio + B.wave.b*ratio;
  A.wave.a = A.wave.a* invratio + B.wave.a*ratio;
  A.wave.x = A.wave.x* invratio + B.wave.x*ratio;
  A.wave.y = A.wave.y* invratio + B.wave.y*ratio;
  A.wave.mystery = A.wave.mystery* invratio + B.wave.mystery*ratio;

  A.border.outer_size = A.border.outer_size* invratio + B.border.outer_size*ratio;
  A.border.outer_r = A.border.outer_r* invratio + B.border.outer_r*ratio;
  A.border.outer_g = A.border.outer_g* invratio + B.border.outer_g*ratio;
  A.border.outer_b = A.border.outer_b* invratio + B.border.outer_b*ratio;
  A.border.outer_a = A.border.outer_a* invratio + B.border.outer_a*ratio;

  A.border.inner_size = A.border.inner_size* invratio + B.border.inner_size*ratio;
  A.border.inner_r = A.border.inner_r* invratio + B.border.inner_r*ratio;
  A.border.inner_g = A.border.inner_g* invratio + B.border.inner_g*ratio;
  A.border.inner_b = A.border.inner_b* invratio + B.border.inner_b*ratio;
  A.border.inner_a = A.border.inner_a* invratio + B.border.inner_a*ratio;

  A.mv.a  = A.mv.a* invratio + B.mv.a*ratio;
  A.mv.r  = A.mv.r* invratio + B.mv.r*ratio;
  A.mv.g  = A.mv.g* invratio + B.mv.g*ratio;
  A.mv.b  = A.mv.b* invratio + B.mv.b*ratio;
  A.mv.length = A.mv.length* invratio + B.mv.length*ratio;
  A.mv.x_num = A.mv.x_num* invratio + B.mv.x_num*ratio;
  A.mv.y_num = A.mv.y_num* invratio + B.mv.y_num*ratio;
  A.mv.y_offset = A.mv.y_offset* invratio + B.mv.y_offset*ratio;
  A.mv.x_offset = A.mv.x_offset* invratio + B.mv.x_offset*ratio;


  A.fRating = A.fRating* invratio + B.fRating*ratio;
  A.fGammaAdj = A.fGammaAdj* invratio + B.fGammaAdj*ratio;
  A.videoEcho.zoom = A.videoEcho.zoom* invratio + B.videoEcho.zoom*ratio;
  A.videoEcho.a = A.videoEcho.a* invratio + B.videoEcho.a*ratio;


  A.fWarpAnimSpeed = A.fWarpAnimSpeed* invratio + B.fWarpAnimSpeed*ratio;
  A.fWarpScale = A.fWarpScale* invratio + B.fWarpScale*ratio;
  A.fShader = A.fShader* invratio + B.fShader*ratio;

  //Switch bools and discrete values halfway.  Maybe we should do some interesting stuff here.

  if (ratio > 0.5)
    {
      A.videoEcho.orientation = B.videoEcho.orientation;
      A.textureWrap = B.textureWrap;
      A.bDarkenCenter = B.bDarkenCenter;
      A.bRedBlueStereo = B.bRedBlueStereo;
      A.bBrighten = B.bBrighten;
      A.bDarken = B.bDarken;
      A.bSolarize = B.bSolarize;
      A.bInvert = B.bInvert;
      A.bMotionVectorsOn = B.bMotionVectorsOn;
    }

  return;
}
#endif<|MERGE_RESOLUTION|>--- conflicted
+++ resolved
@@ -5,17 +5,11 @@
 #include <iostream>
 #include <cmath>
 #include "Renderer/BeatDetect.hpp"
-<<<<<<< HEAD
 
 #ifdef __SSE2__
 #include <immintrin.h>
 #endif
 
-=======
-#ifdef __SSE2__
-#include <immintrin.h>
-#endif
->>>>>>> f627beff
 
 PresetInputs::PresetInputs() : PipelineContext()
 {
