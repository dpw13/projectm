
#include "Common.hpp"
#include "Renderable.hpp"
#include "RenderContext.hpp"
#include <math.h>
#include "ShaderEngine.hpp"
#include <glm/gtc/type_ptr.hpp>

RenderItem::RenderItem() : masterAlpha(1) {
    glGenBuffers(1, &vbo);
    glGenBuffers(1, &cbo);
    check_gl_error();
}

RenderItem::~RenderItem() {
    glDeleteBuffers(1, &vbo);
    glDeleteBuffers(1, &cbo);
    check_gl_error();
}

void RenderItem::Init() {
    glGenVertexArrays(1, &m_vaoID);
    glGenBuffers(1, &m_vboID);

    glBindVertexArray(m_vaoID);
    glBindBuffer(GL_ARRAY_BUFFER, m_vboID);

    InitVertexAttrib();

    glBindVertexArray(0);
    glBindBuffer(GL_ARRAY_BUFFER, 0);
}

RenderItem::~RenderItem() {
    glDeleteBuffers(1, &m_vboID);
    glDeleteVertexArrays(1, &m_vaoID);
}

<<<<<<< HEAD
void DarkenCenter::Draw(RenderContext &context) {
#ifndef GL_TRANSITION
    glBlendFunc(GL_SRC_ALPHA, GL_ONE_MINUS_SRC_ALPHA);

    float colors[6][4] = {{0, 0, 0, (3.0f/32.0f) * masterAlpha},
                  {0, 0, 0, 0},
                  {0, 0, 0, 0},
                  {0, 0, 0, 0},
                  {0, 0, 0, 0},
                  {0, 0, 0, 0}};

    float points[6][2] = {{ 0.5,  0.5},
                  { 0.45, 0.5},
                  { 0.5,  0.45},
                  { 0.55, 0.5},
                  { 0.5,  0.55},
                  { 0.45, 0.5}};

    glEnableClientState(GL_VERTEX_ARRAY);
    glEnableClientState(GL_COLOR_ARRAY);
    glDisableClientState(GL_TEXTURE_COORD_ARRAY);

    glVertexPointer(2,GL_FLOAT,0,points);
    glColorPointer(4,GL_FLOAT,0,colors);

    glDrawArrays(GL_TRIANGLE_FAN,0,6);
#endif
=======

DarkenCenter::DarkenCenter():RenderItem(){
    Init();
}

MotionVectors::MotionVectors():RenderItem() {
    Init();
}

Border::Border():RenderItem() {
    Init();
}

void DarkenCenter::InitVertexAttrib() {
    float points_colors[6][6] = {
        { 0.5,  0.5,      0, 0, 0, (3.0f/32.0f) * masterAlpha},
        { 0.45, 0.5,      0, 0, 0, 0},
        { 0.5,  0.45,     0, 0, 0, 0},
        { 0.55, 0.5,      0, 0, 0, 0},
        { 0.5,  0.55,     0, 0, 0, 0},
        { 0.45, 0.5,      0, 0, 0, 0}};

    glEnableVertexAttribArray(0);
    glEnableVertexAttribArray(1);

    glVertexAttribPointer(0, 2, GL_FLOAT, GL_FALSE, sizeof(float)*6, (void*)0); // points
    glVertexAttribPointer(1, 4, GL_FLOAT, GL_FALSE, sizeof(float)*6, (void*)(sizeof(float)*2)); // colors

    glBufferData(GL_ARRAY_BUFFER, sizeof(points_colors), points_colors, GL_STATIC_DRAW);

}


void DarkenCenter::Draw(RenderContext &context)
	{
	glBlendFunc(GL_SRC_ALPHA, GL_ONE_MINUS_SRC_ALPHA);

    glUseProgram(context.programID_v2f_c4f);

    glUniformMatrix4fv(ShaderEngine::Uniform_V2F_C4F_VertexTranformation(), 1, GL_FALSE, glm::value_ptr(context.mat_ortho));

    glBindVertexArray(m_vaoID);

	glDrawArrays(GL_TRIANGLE_FAN,0,6);

    glBindVertexArray(0);
>>>>>>> 82e2ffe5
}

Shape::Shape():RenderItem()
{
	 std::string imageUrl = "";
<<<<<<< HEAD
     sides = 4;
     thickOutline = false;
     enabled = true;
     additive = false;
     textured = false;

     tex_zoom = 1.0;
     tex_ang = 0.0;

     x = 0.5;
     y = 0.5;
     radius = 1.0;
     ang = 0.0;

     r = 0.0; /* red color value */
     g = 0.0; /* green color value */
     b = 0.0; /* blue color value */
     a = 0.0; /* alpha color value */

     r2 = 0.0; /* red color value */
     g2 = 0.0; /* green color value */
     b2 = 0.0; /* blue color value */
     a2 = 0.0; /* alpha color value */

     border_r = 0.0; /* red color value */
     border_g = 0.0; /* green color value */
     border_b = 0.0; /* blue color value */
     border_a = 0.0; /* alpha color value */
=======
	     sides = 4;
	     thickOutline = false;
	     enabled = true;
	     additive = false;
	     textured = false;

	     tex_zoom = 1.0;
	     tex_ang = 0.0;

	     x = 0.5;
	     y = 0.5;
	     radius = 1.0;
	     ang = 0.0;

	     r = 0.0; /* red color value */
	     g = 0.0; /* green color value */
	     b = 0.0; /* blue color value */
	     a = 0.0; /* alpha color value */

	     r2 = 0.0; /* red color value */
	     g2 = 0.0; /* green color value */
	     b2 = 0.0; /* blue color value */
	     a2 = 0.0; /* alpha color value */

	     border_r = 0.0; /* red color value */
	     border_g = 0.0; /* green color value */
	     border_b = 0.0; /* blue color value */
	     border_a = 0.0; /* alpha color value */


    glGenVertexArrays(1, &m_vaoID_texture);
    glGenBuffers(1, &m_vboID_texture);

    glGenVertexArrays(1, &m_vaoID_not_texture);
    glGenBuffers(1, &m_vboID_not_texture);

    glBindVertexArray(m_vaoID_texture);
    glBindBuffer(GL_ARRAY_BUFFER, m_vboID_texture);

    glEnableVertexAttribArray(0);
    glEnableVertexAttribArray(1);
    glEnableVertexAttribArray(2);

    glVertexAttribPointer(0, 2, GL_FLOAT, GL_FALSE, sizeof(struct_data), (void*)0);     // Positions
    glVertexAttribPointer(1, 4, GL_FLOAT, GL_FALSE, sizeof(struct_data), (void*)(sizeof(float)*2));     // Colors
    glVertexAttribPointer(2, 2, GL_FLOAT, GL_FALSE, sizeof(struct_data), (void*)(sizeof(float)*6)); // Textures

    glBindVertexArray(m_vaoID_not_texture);
    glBindBuffer(GL_ARRAY_BUFFER, m_vboID_not_texture);

    glEnableVertexAttribArray(0);
    glEnableVertexAttribArray(1);

    glVertexAttribPointer(0, 2, GL_FLOAT, GL_FALSE, sizeof(struct_data), (void*)0);   // points
    glVertexAttribPointer(1, 4, GL_FLOAT, GL_FALSE, sizeof(struct_data), (void*)(sizeof(float)*2));     // Colors

    Init();
>>>>>>> 82e2ffe5
}

Shape::~Shape() {
    glDeleteBuffers(1, &m_vboID_texture);
    glDeleteVertexArrays(1, &m_vaoID_texture);

    glDeleteBuffers(1, &m_vboID_not_texture);
    glDeleteVertexArrays(1, &m_vaoID_not_texture);
}

void Shape::InitVertexAttrib() {

    glEnableVertexAttribArray(0);
    glVertexAttribPointer(0, 2, GL_FLOAT, GL_FALSE, 0, (void*)0);   // points
    glDisableVertexAttribArray(1);
}


void Shape::Draw(RenderContext &context)
{
    float xval, yval;
    float t;

//    printf("drawing shape %f\n", ang);

    float temp_radius = radius*(.707*.707*.707*1.04);
    
    //Additive Drawing or Overwrite
    check_gl_error();
    if (additive==0)
        glBlendFunc(GL_SRC_ALPHA, GL_ONE_MINUS_SRC_ALPHA);
    else
        glBlendFunc(GL_SRC_ALPHA, GL_ONE);
    check_gl_error();
    
    xval= x;
    yval= -(y-1);
    
    if (textured)
    {
        if (imageUrl !="")
        {
            GLuint tex= context.textureManager->getTexture(imageUrl);
            if (tex != 0)
            {
                context.aspectRatio=1.0;
            }
        }

        floatQuad *colors = new float[sides+2][4];
        floatPair *tex = new float[sides+2][2];
        floatPair *points = new float[sides+2][2];
        
        //Define the center point of the shape
        colors[0][0] = r;
        colors[0][1] = g;
        colors[0][2] = b;
        colors[0][3] = a * masterAlpha;
        tex[0][0] = 0.5;
        tex[0][1] = 0.5;
        points[0][0] = xval;
        points[0][1] = yval;
        
        for ( int i=1;i< sides+2;i++)
        {
            colors[i][0]= r2;
            colors[i][1]=g2;
            colors[i][2]=b2;
            colors[i][3]=a2 * masterAlpha;
            
            t = (i-1)/(float) sides;
            tex[i][0] =0.5f + 0.5f*cosf(t*3.1415927f*2 +  tex_ang + 3.1415927f*0.25f)*(context.aspectCorrect ? context.aspectRatio : 1.0)/ tex_zoom;
            tex[i][1] =  0.5f + 0.5f*sinf(t*3.1415927f*2 +  tex_ang + 3.1415927f*0.25f)/ tex_zoom;
            points[i][0]=temp_radius*cosf(t*3.1415927f*2 +  ang + 3.1415927f*0.25f)*(context.aspectCorrect ? context.aspectRatio : 1.0)+xval;
            points[i][1]=temp_radius*sinf(t*3.1415927f*2 +  ang + 3.1415927f*0.25f)+yval;
        }
        
#ifndef GL_TRANSITION
        glVertexPointer(2,GL_FLOAT,0,points);
        glColorPointer(4,GL_FLOAT,0,colors);
        glTexCoordPointer(2,GL_FLOAT,0,tex);
        
        glDrawArrays(GL_TRIANGLE_FAN,0,sides+2);
        
        glDisable(GL_TEXTURE_2D);
        glPopMatrix();
        glMatrixMode(GL_MODELVIEW);
#endif
        
        //Reset Texture state since we might have changed it
        /*
         if(this->renderTarget->useFBO)
         {
         glBindTexture( GL_TEXTURE_2D, renderTarget->textureID[1] );
         }
         else
         {
         glBindTexture( GL_TEXTURE_2D, renderTarget->textureID[0] );
         }
         */
        
        delete[] colors;
        delete[] tex;
        delete[] points;
    } else {
        //Untextured (use color values)
        floatQuad *colors = new float[sides+2][4];
        floatPair *points = new float[sides+2][2];
        
        //Define the center point of the shape
        colors[0][0]=r;
        colors[0][1]=g;
        colors[0][2]=b;
        colors[0][3]=a * masterAlpha;
        points[0][0]=xval;
        points[0][1]=yval;
        
        for (int i=1;i< sides+2;i++) {
            colors[i][0]=r2;
            colors[i][1]=g2;
            colors[i][2]=b2;
            colors[i][3]=a2 * masterAlpha;
            t = (i-1)/(float) sides;
            points[i][0]=temp_radius*cosf(t*3.1415927f*2 +  ang + 3.1415927f*0.25f)*(context.aspectCorrect ? context.aspectRatio : 1.0)+xval;
            points[i][1]=temp_radius*sinf(t*3.1415927f*2 +  ang + 3.1415927f*0.25f)+yval;
        }
        
        DrawVertices(context, GL_TRIANGLE_FAN, sides+2, sizeof(points), points, sizeof(colors), colors);
        
        delete[] colors;
        delete[] points;
    }
    
    if (thickOutline==1)
        glLineWidth(context.texsize < 512 ? 1 : 2*context.texsize/512);
    check_gl_error();

    floatPair *points = new float[sides+1][2];
    
    // FIXME
//    glColor4f( border_r, border_g, border_b, border_a * masterAlpha);
    
    for ( int i=0;i< sides;i++)
    {
        t = (i-1)/(float) sides;
        points[i][0]= temp_radius*cosf(t*3.1415927f*2 +  ang + 3.1415927f*0.25f)*(context.aspectCorrect ? context.aspectRatio : 1.0)+xval;
        points[i][1]=  temp_radius*sinf(t*3.1415927f*2 +  ang + 3.1415927f*0.25f)+yval;
        
    }
    
    DrawVertices(context, GL_LINE_LOOP, sides, sizeof(points), points, 0, nullptr);
    
    if (thickOutline==1)
        glLineWidth(context.texsize < 512 ? 1 : context.texsize/512);
    
    delete[] points;
}

<<<<<<< HEAD
void Shape::DrawVertices(RenderContext &context, GLenum mode, GLsizei count, GLuint pointsSize, floatPair *points, GLuint colorsSize, floatQuad *colors) {

    // draw a set of points with colors
    
    // create VBO of points
    glBindBuffer(GL_ARRAY_BUFFER, vbo);
    check_gl_error();
    glBufferData(GL_ARRAY_BUFFER, pointsSize, points, GL_STREAM_DRAW);
    check_gl_error();
    glVertexAttribPointer(context.shaderContext->positionAttribute, 2, GL_FLOAT, GL_FALSE, 0, 0);
    check_gl_error();

    // bind colors...
    if (colors && colorsSize) {
        glBindBuffer(GL_ARRAY_BUFFER, cbo);
        check_gl_error();
        glBufferData(GL_ARRAY_BUFFER, colorsSize, colors, GL_STREAM_DRAW);
        check_gl_error();
        glVertexAttribPointer(context.shaderContext->colorAttribute, 3, GL_FLOAT, GL_FALSE, 0, 0);
        check_gl_error();
    }
    
    glDrawArrays(mode, 0, count);
    
    check_gl_error();
=======
	float xval, yval;
	float t;

	float temp_radius= radius*(.707*.707*.707*1.04);

	//Additive Drawing or Overwrite
	if ( additive==0)  glBlendFunc(GL_SRC_ALPHA, GL_ONE_MINUS_SRC_ALPHA);
	else    glBlendFunc(GL_SRC_ALPHA, GL_ONE);

	xval= x;
	yval= -(y-1);

    struct_data *buffer_data = new struct_data[sides+2];

	if ( textured)
	{
		if (imageUrl !="")
		{
			GLuint tex= context.textureManager->getTexture(imageUrl);
			if (tex != 0)
			{
				glBindTexture(GL_TEXTURE_2D, tex);
				context.aspectRatio=1.0;
			}
		}


		//Define the center point of the shape
        buffer_data[0].color_r = r;
        buffer_data[0].color_g = g;
        buffer_data[0].color_b = b;
        buffer_data[0].color_a = a * masterAlpha;
        buffer_data[0].tex_x = 0.5;
        buffer_data[0].tex_y = 0.5;
        buffer_data[0].point_x = xval;
        buffer_data[0].point_y = yval;

		for ( int i=1;i< sides+2;i++)
		{
            buffer_data[i].color_r=r2;
            buffer_data[i].color_g=g2;
            buffer_data[i].color_b=b2;
            buffer_data[i].color_a=a2 * masterAlpha;

		  t = (i-1)/(float) sides;
            buffer_data[i].tex_x =0.5f + 0.5f*cosf(t*3.1415927f*2 +  tex_ang + 3.1415927f*0.25f)*(context.aspectCorrect ? context.aspectRatio : 1.0)/ tex_zoom;
            buffer_data[i].tex_y =  0.5f + 0.5f*sinf(t*3.1415927f*2 +  tex_ang + 3.1415927f*0.25f)/ tex_zoom;
            buffer_data[i].point_x=temp_radius*cosf(t*3.1415927f*2 +  ang + 3.1415927f*0.25f)*(context.aspectCorrect ? context.aspectRatio : 1.0)+xval;
            buffer_data[i].point_y=temp_radius*sinf(t*3.1415927f*2 +  ang + 3.1415927f*0.25f)+yval;

		}

        glBindBuffer(GL_ARRAY_BUFFER, m_vboID_texture);

        glBufferData(GL_ARRAY_BUFFER, sizeof(struct_data)*(sides+2), NULL, GL_DYNAMIC_DRAW);
        glBufferData(GL_ARRAY_BUFFER, sizeof(struct_data)*(sides+2), buffer_data, GL_DYNAMIC_DRAW);

        glUseProgram(context.programID_v2f_c4f_t2f);

        glActiveTexture(GL_TEXTURE0);

        glUniformMatrix4fv(ShaderEngine::Uniform_V2F_C4F_T2F_VertexTranformation(), 1, GL_FALSE, glm::value_ptr(context.mat_ortho));

        glUniform1i(ShaderEngine::Uniform_V2F_C4F_T2F_FragTextureSampler(), 0);

        glBindVertexArray(m_vaoID_texture);
        glDrawArrays(GL_TRIANGLE_FAN, 0, sides+2);
        glBindVertexArray(0);
	}
	else
	{//Untextured (use color values)

	  //Define the center point of the shape
        buffer_data[0].color_r=r;
        buffer_data[0].color_g=g;
        buffer_data[0].color_b=b;
        buffer_data[0].color_a=a * masterAlpha;
        buffer_data[0].point_x=xval;
        buffer_data[0].point_y=yval;


	  for ( int i=1;i< sides+2;i++)
	    {
            buffer_data[i].color_r=r2;
            buffer_data[i].color_g=g2;
            buffer_data[i].color_b=b2;
            buffer_data[i].color_a=a2 * masterAlpha;
	      t = (i-1)/(float) sides;
            buffer_data[i].point_x=temp_radius*cosf(t*3.1415927f*2 +  ang + 3.1415927f*0.25f)*(context.aspectCorrect ? context.aspectRatio : 1.0)+xval;
            buffer_data[i].point_y=temp_radius*sinf(t*3.1415927f*2 +  ang + 3.1415927f*0.25f)+yval;
	    }

        glBindBuffer(GL_ARRAY_BUFFER, m_vboID_not_texture);

        glBufferData(GL_ARRAY_BUFFER, sizeof(struct_data)*(sides+2), NULL, GL_DYNAMIC_DRAW);
        glBufferData(GL_ARRAY_BUFFER, sizeof(struct_data)*(sides+2), buffer_data, GL_DYNAMIC_DRAW);

        glUseProgram(context.programID_v2f_c4f);

        glUniformMatrix4fv(ShaderEngine::Uniform_V2F_C4F_VertexTranformation(), 1, GL_FALSE, glm::value_ptr(context.mat_ortho));

        glBindVertexArray(m_vaoID_not_texture);
	  	glDrawArrays(GL_TRIANGLE_FAN,0,sides+2);
        glBindVertexArray(0);
	}


	floatPair *points = new float[sides+1][2];

	for ( int i=0;i< sides;i++)
	{
		t = (i-1)/(float) sides;
		points[i][0]= temp_radius*cosf(t*3.1415927f*2 +  ang + 3.1415927f*0.25f)*(context.aspectCorrect ? context.aspectRatio : 1.0)+xval;
		points[i][1]=  temp_radius*sinf(t*3.1415927f*2 +  ang + 3.1415927f*0.25f)+yval;
	}

    glBindBuffer(GL_ARRAY_BUFFER, m_vboID);

    glBufferData(GL_ARRAY_BUFFER, sizeof(floatPair)*(sides), NULL, GL_DYNAMIC_DRAW);
    glBufferData(GL_ARRAY_BUFFER, sizeof(floatPair)*(sides), points, GL_DYNAMIC_DRAW);

    glBindBuffer(GL_ARRAY_BUFFER, 0);

    glUseProgram(context.programID_v2f_c4f);

    glUniformMatrix4fv(ShaderEngine::Uniform_V2F_C4F_VertexTranformation(), 1, GL_FALSE, glm::value_ptr(context.mat_ortho));

    glVertexAttrib4f(1, border_r, border_g, border_b, border_a * masterAlpha);

	if (thickOutline==1)  glLineWidth(context.texsize < 512 ? 1 : 2*context.texsize/512);

    glBindVertexArray(m_vaoID);
	glDrawArrays(GL_LINE_LOOP,0,sides);
    glBindVertexArray(0);

	if (thickOutline==1)  glLineWidth(context.texsize < 512 ? 1 : context.texsize/512);

    delete[] buffer_data;
	delete[] points;
}

void MotionVectors::InitVertexAttrib() {
    glEnableVertexAttribArray(0);
    glVertexAttribPointer(0, 2, GL_FLOAT, GL_FALSE, 0, (void*)0);
    glDisableVertexAttribArray(1);
>>>>>>> 82e2ffe5
}

void MotionVectors::Draw(RenderContext &context)
{
<<<<<<< HEAD
#ifndef GL_TRANSITION

	glEnableClientState(GL_VERTEX_ARRAY);
	glDisableClientState(GL_TEXTURE_COORD_ARRAY);
	glDisableClientState(GL_COLOR_ARRAY);

=======
>>>>>>> 82e2ffe5
	float  intervalx=1.0/x_num;
	float  intervaly=1.0/y_num;

	glBlendFunc(GL_SRC_ALPHA, GL_ONE_MINUS_SRC_ALPHA);

<<<<<<< HEAD
	glPointSize(length);
	glColor4f(r, g, b, a * masterAlpha);

=======
>>>>>>> 82e2ffe5
	if (x_num + y_num < 600)
	{
		int size = x_num * y_num ;

		floatPair *points = new float[size][2];

		for (int x=0;x<(int)x_num;x++)
		{
			for(int y=0;y<(int)y_num;y++)
			{
				float lx, ly, lz;
				lx = x_offset+x*intervalx;
				ly = y_offset+y*intervaly;

				points[(x * (int)y_num) + y][0] = lx;
				points[(x * (int)y_num) + y][1] = ly;
			}
		}

        glBindBuffer(GL_ARRAY_BUFFER, m_vboID);

        glBufferData(GL_ARRAY_BUFFER, sizeof(floatPair) * size, NULL, GL_DYNAMIC_DRAW);
        glBufferData(GL_ARRAY_BUFFER, sizeof(floatPair) * size, points, GL_DYNAMIC_DRAW);

        glBindBuffer(GL_ARRAY_BUFFER, 0);

        delete[] points;


		glUseProgram(context.programID_v2f_c4f);

        glUniformMatrix4fv(ShaderEngine::Uniform_V2F_C4F_VertexTranformation(), 1, GL_FALSE, glm::value_ptr(context.mat_ortho));

		#ifndef GL_TRANSITION
        if (length <= 0.0) {
            glPointSize(1.0);
        } else {
            glPointSize(length);
        }
        #endif

        glUniform1f(ShaderEngine::Uniform_V2F_C4F_VertexPointSize(), length);
		glVertexAttrib4f(1, r, g, b, a * masterAlpha);

        glBindVertexArray(m_vaoID);

		glDrawArrays(GL_POINTS,0,size);

        glBindVertexArray(0);
	  }
#endif
}

void Border::InitVertexAttrib() {
    glEnableVertexAttribArray(0);
    glVertexAttribPointer(0, 2, GL_FLOAT, GL_FALSE, 0, (void*)0);
    glDisableVertexAttribArray(1);
}

void Border::Draw(RenderContext &context)
{
<<<<<<< HEAD
#ifndef GL_TRANSITION

	glEnableClientState(GL_VERTEX_ARRAY);
	glDisableClientState(GL_COLOR_ARRAY);
	glDisableClientState(GL_TEXTURE_COORD_ARRAY);
	//Draw Borders
	float of=outer_size*.5;
	float iff=inner_size*.5;
	float texof=1.0-of;

	//no additive drawing for borders
	glBlendFunc(GL_SRC_ALPHA, GL_ONE_MINUS_SRC_ALPHA);
	glColor4f(outer_r, outer_g, outer_b, outer_a * masterAlpha);
=======
    //Draw Borders
    float of=outer_size*.5;
    float iff=inner_size*.5;
    float texof=1.0-of;

    float points[40] = {
        // Outer
        0,0,            of,0,
        0,1,            of,texof,
        1,1,            texof,texof,
        1,0,            texof,of,
        of,0,           of,of,

        // Inner
        of,of,          of+iff,of,
        of,texof,       of+iff,texof-iff,
        texof,texof,    texof-iff,texof-iff,
        texof,of,       texof-iff,of+iff,
        of+iff,of,      of+iff,of+iff,
    };

    glBindBuffer(GL_ARRAY_BUFFER, m_vboID);

    glBufferData(GL_ARRAY_BUFFER, sizeof(float) * 40, NULL, GL_DYNAMIC_DRAW);
    glBufferData(GL_ARRAY_BUFFER, sizeof(float) * 40, points, GL_DYNAMIC_DRAW);
>>>>>>> 82e2ffe5

    glBindBuffer(GL_ARRAY_BUFFER, 0);

    glUseProgram(context.programID_v2f_c4f);

    glUniformMatrix4fv(ShaderEngine::Uniform_V2F_C4F_VertexTranformation(), 1, GL_FALSE, glm::value_ptr(context.mat_ortho));

    glVertexAttrib4f(1, outer_r, outer_g, outer_b, outer_a * masterAlpha);

    //no additive drawing for borders
    glBlendFunc(GL_SRC_ALPHA, GL_ONE_MINUS_SRC_ALPHA);

<<<<<<< HEAD
	// TODO: replace glRect
	glRectd(of, of, of+iff, texof);
	glRectd(of+iff, of, texof-iff, of+iff);
	glRectd(texof-iff, of, texof, texof);
	glRectd(of+iff, texof, texof-iff, texof-iff);
=======
    glBindVertexArray(m_vaoID);
>>>>>>> 82e2ffe5

    glDrawArrays(GL_TRIANGLE_STRIP, 0, 10);

    glVertexAttrib4f(1, inner_r, inner_g, inner_b, inner_a * masterAlpha);

    // 1st pass for inner
    glDrawArrays(GL_TRIANGLE_STRIP, 10, 10);

<<<<<<< HEAD
	float pointsH[4][2] = {{of+iff,texof},{of+iff,texof-iff},{texof-iff,texof},{texof-iff,texof-iff}};
	glVertexPointer(2,GL_FLOAT,0,pointsH);
	glDrawArrays(GL_TRIANGLE_STRIP,0,4);
#endif
=======
    // 2nd pass for inner
    glDrawArrays(GL_TRIANGLE_STRIP, 10, 10);

    glBindVertexArray(0);
>>>>>>> 82e2ffe5
}<|MERGE_RESOLUTION|>--- conflicted
+++ resolved
@@ -1,22 +1,18 @@
 
 #include "Common.hpp"
 #include "Renderable.hpp"
-#include "RenderContext.hpp"
 #include <math.h>
 #include "ShaderEngine.hpp"
 #include <glm/gtc/type_ptr.hpp>
 
-RenderItem::RenderItem() : masterAlpha(1) {
-    glGenBuffers(1, &vbo);
-    glGenBuffers(1, &cbo);
-    check_gl_error();
-}
-
-RenderItem::~RenderItem() {
-    glDeleteBuffers(1, &vbo);
-    glDeleteBuffers(1, &cbo);
-    check_gl_error();
-}
+typedef float floatPair[2];
+typedef float floatTriple[3];
+typedef float floatQuad[4];
+
+RenderContext::RenderContext()
+	: time(0),texsize(512), aspectRatio(1), aspectCorrect(false){};
+
+RenderItem::RenderItem():masterAlpha(1){}
 
 void RenderItem::Init() {
     glGenVertexArrays(1, &m_vaoID);
@@ -36,35 +32,6 @@
     glDeleteVertexArrays(1, &m_vaoID);
 }
 
-<<<<<<< HEAD
-void DarkenCenter::Draw(RenderContext &context) {
-#ifndef GL_TRANSITION
-    glBlendFunc(GL_SRC_ALPHA, GL_ONE_MINUS_SRC_ALPHA);
-
-    float colors[6][4] = {{0, 0, 0, (3.0f/32.0f) * masterAlpha},
-                  {0, 0, 0, 0},
-                  {0, 0, 0, 0},
-                  {0, 0, 0, 0},
-                  {0, 0, 0, 0},
-                  {0, 0, 0, 0}};
-
-    float points[6][2] = {{ 0.5,  0.5},
-                  { 0.45, 0.5},
-                  { 0.5,  0.45},
-                  { 0.55, 0.5},
-                  { 0.5,  0.55},
-                  { 0.45, 0.5}};
-
-    glEnableClientState(GL_VERTEX_ARRAY);
-    glEnableClientState(GL_COLOR_ARRAY);
-    glDisableClientState(GL_TEXTURE_COORD_ARRAY);
-
-    glVertexPointer(2,GL_FLOAT,0,points);
-    glColorPointer(4,GL_FLOAT,0,colors);
-
-    glDrawArrays(GL_TRIANGLE_FAN,0,6);
-#endif
-=======
 
 DarkenCenter::DarkenCenter():RenderItem(){
     Init();
@@ -111,42 +78,11 @@
 	glDrawArrays(GL_TRIANGLE_FAN,0,6);
 
     glBindVertexArray(0);
->>>>>>> 82e2ffe5
 }
 
 Shape::Shape():RenderItem()
 {
 	 std::string imageUrl = "";
-<<<<<<< HEAD
-     sides = 4;
-     thickOutline = false;
-     enabled = true;
-     additive = false;
-     textured = false;
-
-     tex_zoom = 1.0;
-     tex_ang = 0.0;
-
-     x = 0.5;
-     y = 0.5;
-     radius = 1.0;
-     ang = 0.0;
-
-     r = 0.0; /* red color value */
-     g = 0.0; /* green color value */
-     b = 0.0; /* blue color value */
-     a = 0.0; /* alpha color value */
-
-     r2 = 0.0; /* red color value */
-     g2 = 0.0; /* green color value */
-     b2 = 0.0; /* blue color value */
-     a2 = 0.0; /* alpha color value */
-
-     border_r = 0.0; /* red color value */
-     border_g = 0.0; /* green color value */
-     border_b = 0.0; /* blue color value */
-     border_a = 0.0; /* alpha color value */
-=======
 	     sides = 4;
 	     thickOutline = false;
 	     enabled = true;
@@ -204,7 +140,6 @@
     glVertexAttribPointer(1, 4, GL_FLOAT, GL_FALSE, sizeof(struct_data), (void*)(sizeof(float)*2));     // Colors
 
     Init();
->>>>>>> 82e2ffe5
 }
 
 Shape::~Shape() {
@@ -225,171 +160,7 @@
 
 void Shape::Draw(RenderContext &context)
 {
-    float xval, yval;
-    float t;
-
-//    printf("drawing shape %f\n", ang);
-
-    float temp_radius = radius*(.707*.707*.707*1.04);
-    
-    //Additive Drawing or Overwrite
-    check_gl_error();
-    if (additive==0)
-        glBlendFunc(GL_SRC_ALPHA, GL_ONE_MINUS_SRC_ALPHA);
-    else
-        glBlendFunc(GL_SRC_ALPHA, GL_ONE);
-    check_gl_error();
-    
-    xval= x;
-    yval= -(y-1);
-    
-    if (textured)
-    {
-        if (imageUrl !="")
-        {
-            GLuint tex= context.textureManager->getTexture(imageUrl);
-            if (tex != 0)
-            {
-                context.aspectRatio=1.0;
-            }
-        }
-
-        floatQuad *colors = new float[sides+2][4];
-        floatPair *tex = new float[sides+2][2];
-        floatPair *points = new float[sides+2][2];
-        
-        //Define the center point of the shape
-        colors[0][0] = r;
-        colors[0][1] = g;
-        colors[0][2] = b;
-        colors[0][3] = a * masterAlpha;
-        tex[0][0] = 0.5;
-        tex[0][1] = 0.5;
-        points[0][0] = xval;
-        points[0][1] = yval;
-        
-        for ( int i=1;i< sides+2;i++)
-        {
-            colors[i][0]= r2;
-            colors[i][1]=g2;
-            colors[i][2]=b2;
-            colors[i][3]=a2 * masterAlpha;
-            
-            t = (i-1)/(float) sides;
-            tex[i][0] =0.5f + 0.5f*cosf(t*3.1415927f*2 +  tex_ang + 3.1415927f*0.25f)*(context.aspectCorrect ? context.aspectRatio : 1.0)/ tex_zoom;
-            tex[i][1] =  0.5f + 0.5f*sinf(t*3.1415927f*2 +  tex_ang + 3.1415927f*0.25f)/ tex_zoom;
-            points[i][0]=temp_radius*cosf(t*3.1415927f*2 +  ang + 3.1415927f*0.25f)*(context.aspectCorrect ? context.aspectRatio : 1.0)+xval;
-            points[i][1]=temp_radius*sinf(t*3.1415927f*2 +  ang + 3.1415927f*0.25f)+yval;
-        }
-        
-#ifndef GL_TRANSITION
-        glVertexPointer(2,GL_FLOAT,0,points);
-        glColorPointer(4,GL_FLOAT,0,colors);
-        glTexCoordPointer(2,GL_FLOAT,0,tex);
-        
-        glDrawArrays(GL_TRIANGLE_FAN,0,sides+2);
-        
-        glDisable(GL_TEXTURE_2D);
-        glPopMatrix();
-        glMatrixMode(GL_MODELVIEW);
-#endif
-        
-        //Reset Texture state since we might have changed it
-        /*
-         if(this->renderTarget->useFBO)
-         {
-         glBindTexture( GL_TEXTURE_2D, renderTarget->textureID[1] );
-         }
-         else
-         {
-         glBindTexture( GL_TEXTURE_2D, renderTarget->textureID[0] );
-         }
-         */
-        
-        delete[] colors;
-        delete[] tex;
-        delete[] points;
-    } else {
-        //Untextured (use color values)
-        floatQuad *colors = new float[sides+2][4];
-        floatPair *points = new float[sides+2][2];
-        
-        //Define the center point of the shape
-        colors[0][0]=r;
-        colors[0][1]=g;
-        colors[0][2]=b;
-        colors[0][3]=a * masterAlpha;
-        points[0][0]=xval;
-        points[0][1]=yval;
-        
-        for (int i=1;i< sides+2;i++) {
-            colors[i][0]=r2;
-            colors[i][1]=g2;
-            colors[i][2]=b2;
-            colors[i][3]=a2 * masterAlpha;
-            t = (i-1)/(float) sides;
-            points[i][0]=temp_radius*cosf(t*3.1415927f*2 +  ang + 3.1415927f*0.25f)*(context.aspectCorrect ? context.aspectRatio : 1.0)+xval;
-            points[i][1]=temp_radius*sinf(t*3.1415927f*2 +  ang + 3.1415927f*0.25f)+yval;
-        }
-        
-        DrawVertices(context, GL_TRIANGLE_FAN, sides+2, sizeof(points), points, sizeof(colors), colors);
-        
-        delete[] colors;
-        delete[] points;
-    }
-    
-    if (thickOutline==1)
-        glLineWidth(context.texsize < 512 ? 1 : 2*context.texsize/512);
-    check_gl_error();
-
-    floatPair *points = new float[sides+1][2];
-    
-    // FIXME
-//    glColor4f( border_r, border_g, border_b, border_a * masterAlpha);
-    
-    for ( int i=0;i< sides;i++)
-    {
-        t = (i-1)/(float) sides;
-        points[i][0]= temp_radius*cosf(t*3.1415927f*2 +  ang + 3.1415927f*0.25f)*(context.aspectCorrect ? context.aspectRatio : 1.0)+xval;
-        points[i][1]=  temp_radius*sinf(t*3.1415927f*2 +  ang + 3.1415927f*0.25f)+yval;
-        
-    }
-    
-    DrawVertices(context, GL_LINE_LOOP, sides, sizeof(points), points, 0, nullptr);
-    
-    if (thickOutline==1)
-        glLineWidth(context.texsize < 512 ? 1 : context.texsize/512);
-    
-    delete[] points;
-}
-
-<<<<<<< HEAD
-void Shape::DrawVertices(RenderContext &context, GLenum mode, GLsizei count, GLuint pointsSize, floatPair *points, GLuint colorsSize, floatQuad *colors) {
-
-    // draw a set of points with colors
-    
-    // create VBO of points
-    glBindBuffer(GL_ARRAY_BUFFER, vbo);
-    check_gl_error();
-    glBufferData(GL_ARRAY_BUFFER, pointsSize, points, GL_STREAM_DRAW);
-    check_gl_error();
-    glVertexAttribPointer(context.shaderContext->positionAttribute, 2, GL_FLOAT, GL_FALSE, 0, 0);
-    check_gl_error();
-
-    // bind colors...
-    if (colors && colorsSize) {
-        glBindBuffer(GL_ARRAY_BUFFER, cbo);
-        check_gl_error();
-        glBufferData(GL_ARRAY_BUFFER, colorsSize, colors, GL_STREAM_DRAW);
-        check_gl_error();
-        glVertexAttribPointer(context.shaderContext->colorAttribute, 3, GL_FLOAT, GL_FALSE, 0, 0);
-        check_gl_error();
-    }
-    
-    glDrawArrays(mode, 0, count);
-    
-    check_gl_error();
-=======
+
 	float xval, yval;
 	float t;
 
@@ -535,31 +306,15 @@
     glEnableVertexAttribArray(0);
     glVertexAttribPointer(0, 2, GL_FLOAT, GL_FALSE, 0, (void*)0);
     glDisableVertexAttribArray(1);
->>>>>>> 82e2ffe5
 }
 
 void MotionVectors::Draw(RenderContext &context)
 {
-<<<<<<< HEAD
-#ifndef GL_TRANSITION
-
-	glEnableClientState(GL_VERTEX_ARRAY);
-	glDisableClientState(GL_TEXTURE_COORD_ARRAY);
-	glDisableClientState(GL_COLOR_ARRAY);
-
-=======
->>>>>>> 82e2ffe5
 	float  intervalx=1.0/x_num;
 	float  intervaly=1.0/y_num;
 
 	glBlendFunc(GL_SRC_ALPHA, GL_ONE_MINUS_SRC_ALPHA);
 
-<<<<<<< HEAD
-	glPointSize(length);
-	glColor4f(r, g, b, a * masterAlpha);
-
-=======
->>>>>>> 82e2ffe5
 	if (x_num + y_num < 600)
 	{
 		int size = x_num * y_num ;
@@ -610,7 +365,6 @@
 
         glBindVertexArray(0);
 	  }
-#endif
 }
 
 void Border::InitVertexAttrib() {
@@ -621,21 +375,6 @@
 
 void Border::Draw(RenderContext &context)
 {
-<<<<<<< HEAD
-#ifndef GL_TRANSITION
-
-	glEnableClientState(GL_VERTEX_ARRAY);
-	glDisableClientState(GL_COLOR_ARRAY);
-	glDisableClientState(GL_TEXTURE_COORD_ARRAY);
-	//Draw Borders
-	float of=outer_size*.5;
-	float iff=inner_size*.5;
-	float texof=1.0-of;
-
-	//no additive drawing for borders
-	glBlendFunc(GL_SRC_ALPHA, GL_ONE_MINUS_SRC_ALPHA);
-	glColor4f(outer_r, outer_g, outer_b, outer_a * masterAlpha);
-=======
     //Draw Borders
     float of=outer_size*.5;
     float iff=inner_size*.5;
@@ -661,7 +400,6 @@
 
     glBufferData(GL_ARRAY_BUFFER, sizeof(float) * 40, NULL, GL_DYNAMIC_DRAW);
     glBufferData(GL_ARRAY_BUFFER, sizeof(float) * 40, points, GL_DYNAMIC_DRAW);
->>>>>>> 82e2ffe5
 
     glBindBuffer(GL_ARRAY_BUFFER, 0);
 
@@ -674,15 +412,7 @@
     //no additive drawing for borders
     glBlendFunc(GL_SRC_ALPHA, GL_ONE_MINUS_SRC_ALPHA);
 
-<<<<<<< HEAD
-	// TODO: replace glRect
-	glRectd(of, of, of+iff, texof);
-	glRectd(of+iff, of, texof-iff, of+iff);
-	glRectd(texof-iff, of, texof, texof);
-	glRectd(of+iff, texof, texof-iff, texof-iff);
-=======
     glBindVertexArray(m_vaoID);
->>>>>>> 82e2ffe5
 
     glDrawArrays(GL_TRIANGLE_STRIP, 0, 10);
 
@@ -691,15 +421,8 @@
     // 1st pass for inner
     glDrawArrays(GL_TRIANGLE_STRIP, 10, 10);
 
-<<<<<<< HEAD
-	float pointsH[4][2] = {{of+iff,texof},{of+iff,texof-iff},{texof-iff,texof},{texof-iff,texof-iff}};
-	glVertexPointer(2,GL_FLOAT,0,pointsH);
-	glDrawArrays(GL_TRIANGLE_STRIP,0,4);
-#endif
-=======
     // 2nd pass for inner
     glDrawArrays(GL_TRIANGLE_STRIP, 10, 10);
 
     glBindVertexArray(0);
->>>>>>> 82e2ffe5
 }