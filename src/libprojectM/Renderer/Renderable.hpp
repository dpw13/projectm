--- conflicted
+++ resolved
@@ -4,13 +4,6 @@
 #include <typeinfo>
 #include "TextureManager.hpp"
 #include "projectM-opengl.h"
-<<<<<<< HEAD
-#include "RenderContext.hpp"
-
-typedef float floatPair[2];
-typedef float floatTriple[3];
-typedef float floatQuad[4];
-=======
 #include <glm/mat4x4.hpp>
 
 class BeatDetect;
@@ -31,7 +24,6 @@
 
 	RenderContext();
 };
->>>>>>> 82e2ffe5
 
 class RenderItem
 {
@@ -42,21 +34,12 @@
 	float masterAlpha;
     virtual void InitVertexAttrib() = 0;
 	virtual void Draw(RenderContext &context) = 0;
-<<<<<<< HEAD
-    RenderItem();
-    ~RenderItem();
-
-protected:
-    // vertex and color buffer storage
-    GLuint vbo, cbo;
-=======
 
 protected:
     virtual void Init();
 
     GLuint m_vboID;
     GLuint m_vaoID;
->>>>>>> 82e2ffe5
 };
 
 typedef std::vector<RenderItem*> RenderItemList;
@@ -107,11 +90,6 @@
     ~Shape();
     void InitVertexAttrib();
     virtual void Draw(RenderContext &context);
-<<<<<<< HEAD
-    
-private:
-    void DrawVertices(RenderContext &context, GLenum mode, GLsizei count, GLuint pointsSize, floatPair *points, GLuint colorsSize, floatQuad *colors);
-=======
 
 private:
 
@@ -131,7 +109,6 @@
 
     GLuint m_vboID_not_texture;
     GLuint m_vaoID_not_texture;
->>>>>>> 82e2ffe5
 };
 
 class Text : RenderItem
