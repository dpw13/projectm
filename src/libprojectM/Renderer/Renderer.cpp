--- conflicted
+++ resolved
@@ -21,6 +21,9 @@
 	title_fontURL(_titlefontURL), menu_fontURL(_menufontURL), presetURL(_presetURL), m_presetName("None"), vw(width),
 			vh(height), texsize(texsize), mesh(gx, gy)
 {
+	int x;
+	int y;
+
 	this->totalframes = 1;
 	this->noSwitch = false;
 	this->showfps = false;
@@ -79,17 +82,15 @@
 
 #endif /** USE_FTGL */
 
-<<<<<<< HEAD
-    GLuint size = getMeshSize();
-=======
 
     int size = (mesh.height - 1) *mesh.width * 4 * 2;
->>>>>>> 82e2ffe5
 	p = ( float * ) wipemalloc ( size * sizeof ( float ) );
 
+
 	for (int j = 0; j < mesh.height - 1; j++)
 	{
         int base = j * mesh.width * 4 * 2;
+
 
 		for (int i = 0; i < mesh.width; i++)
 		{
@@ -104,17 +105,7 @@
             p[strip + 5] = mesh.identity[index2].y;
 		}
 	}
-    
-    glGenBuffers(1, &pVBO);
-    check_gl_error();
-
-<<<<<<< HEAD
-	shaderEngine.setParams(renderTarget->texsize, renderTarget->textureID[1], aspect, beatDetect, textureManager);
-}
-
-GLuint Renderer::getMeshSize() {
-    return(mesh.height - 1) *mesh.width * 5 * 2;
-=======
+
     renderContext.programID_v2f_c4f = shaderEngine.programID_v2f_c4f;
     renderContext.programID_v2f_c4f_t2f = shaderEngine.programID_v2f_c4f_t2f;
 
@@ -167,31 +158,23 @@
 
     glBindVertexArray(0);
     glBindBuffer(GL_ARRAY_BUFFER, 0);
->>>>>>> 82e2ffe5
 }
 
 void Renderer::SetPipeline(Pipeline &pipeline)
 {
 	currentPipe = &pipeline;
 	shaderEngine.reset();
-<<<<<<< HEAD
-    // N.B. i'm actually not sure if they're always fragment shaders... I think so...  -mischa
-//    shaderEngine.loadPresetShader(GL_FRAGMENT_SHADER, pipeline.warpShader, pipeline.warpShaderFilename);
-    // enable!
-//    shaderEngine.loadPresetShader(GL_FRAGMENT_SHADER, pipeline.compositeShader, pipeline.compositeShaderFilename);
-=======
   // TEMP
   // N.B. i'm actually not sure if they're always fragment shaders... I think so...  -mischa
   //shaderEngine.loadShader(GL_FRAGMENT_SHADER, pipeline.warpShader, pipeline.warpShaderFilename);
 	//shaderEngine.loadShader(GL_FRAGMENT_SHADER, pipeline.compositeShader, pipeline.compositeShaderFilename);
->>>>>>> 82e2ffe5
 }
 
 void Renderer::ResetTextures()
 {
 	textureManager->Clear();
 
-	delete(renderTarget);
+	delete (renderTarget);
 	renderTarget = new RenderTarget(texsize, vw, vh);
 	reset(vw, vh);
 
@@ -203,13 +186,9 @@
 	totalframes++;
 	renderTarget->lock();
 	glViewport(0, 0, renderTarget->texsize, renderTarget->texsize);
-    check_gl_error();
-
-<<<<<<< HEAD
-=======
+
     renderContext.mat_ortho = glm::ortho(0.0f, 1.0f, 0.0f, 1.0f, -40.0f, 40.0f);
 
->>>>>>> 82e2ffe5
 	shaderEngine.RenderBlurTextures(pipeline, pipelineContext, renderTarget->texsize);
 }
 
@@ -221,7 +200,6 @@
 	renderContext.aspectRatio = aspect;
 	renderContext.textureManager = textureManager;
 	renderContext.beatDetect = beatDetect;
-    renderContext.shaderContext = &shaderEngine.context;
 
 	for (std::vector<RenderItem*>::const_iterator pos = pipeline.drawables.begin(); pos != pipeline.drawables.end(); ++pos)
     {
@@ -258,23 +236,16 @@
 #endif
 		glViewport(0, 0, this->vw, this->vh);
 
-//    glBindTexture(GL_TEXTURE_2D, this->renderTarget->textureID[0]);
-
-<<<<<<< HEAD
-=======
+	glBindTexture(GL_TEXTURE_2D, this->renderTarget->textureID[0]);
+
     renderContext.mat_ortho = glm::ortho(-0.5f, 0.5f, -0.5f, 0.5f, -40.0f, 40.0f);
 
->>>>>>> 82e2ffe5
 	glBlendFunc(GL_SRC_ALPHA, GL_ONE_MINUS_SRC_ALPHA);
-    check_gl_error();
 
 	glLineWidth(this->renderTarget->texsize < 512 ? 1 : this->renderTarget->texsize / 512.0);
-    check_gl_error();
 
 	CompositeOutput(pipeline, pipelineContext);
 
-<<<<<<< HEAD
-=======
 /* FTGL does not support OpenGL ES
 #ifndef EMSCRIPTEN
 	glMatrixMode(GL_MODELVIEW);
@@ -282,7 +253,6 @@
 	glLoadIdentity();
 	glTranslatef(-0.5, -0.5, 0);
 
->>>>>>> 82e2ffe5
 	// When console refreshes, there is a chance the preset has been changed by the user
 	refreshConsole();
 	draw_title_to_screen(false);
@@ -296,11 +266,8 @@
 		draw_preset();
 	if (this->showstats % 2)
 		draw_stats();
-<<<<<<< HEAD
-=======
 	glTranslatef(0.5, 0.5, 0);
 */
->>>>>>> 82e2ffe5
 
 #ifdef USE_FBO
 	if (renderTarget->renderToTexture)
@@ -324,15 +291,9 @@
 
 	SetupPass1(pipeline, pipelineContext);
 
-<<<<<<< HEAD
-//    shaderEngine.enablePresetShader(currentPipe->warpShader, pipeline, pipelineContext);
+//    shaderEngine.enableShader(currentPipe->warpShader, pipeline, pipelineContext);
 	Interpolation(pipeline);
-//    shaderEngine.disablePresetShader(currentPipe->warpShader);
-=======
-    shaderEngine.enableShader(currentPipe->warpShader, pipeline, pipelineContext);
-	Interpolation(pipeline);
-    shaderEngine.disableShader(currentPipe->warpShader);
->>>>>>> 82e2ffe5
+//    shaderEngine.disableShader(currentPipe->warpShader);
 
 	RenderItems(pipeline, pipelineContext);
 	FinishPass1();
@@ -350,101 +311,6 @@
 
 void Renderer::Interpolation(const Pipeline &pipeline)
 {
-<<<<<<< HEAD
-#ifndef GL_TRANSITION
-    if (this->renderTarget->useFBO)
-        glBindTexture(GL_TEXTURE_2D, renderTarget->textureID[1]);
-    else
-        glBindTexture(GL_TEXTURE_2D, renderTarget->textureID[0]);
-#endif
-    
-    // Texture wrapping(clamp vs. wrap)
-    if (pipeline.textureWrap == 0)
-    {
-        glTexParameterf(GL_TEXTURE_2D, GL_TEXTURE_WRAP_S, GL_CLAMP_TO_EDGE);
-        glTexParameterf(GL_TEXTURE_2D, GL_TEXTURE_WRAP_T, GL_CLAMP_TO_EDGE);
-    }
-    else
-    {
-        glTexParameterf(GL_TEXTURE_2D, GL_TEXTURE_WRAP_S, GL_REPEAT);
-        glTexParameterf(GL_TEXTURE_2D, GL_TEXTURE_WRAP_T, GL_REPEAT);
-    }
-    check_gl_error();
-
-    glBlendFunc(GL_SRC_ALPHA, GL_ZERO);
-    check_gl_error();
-
-//    glColor4f(1.0, 1.0, 1.0, pipeline.screenDecay);
-
-    
-//    glEnableClientState(GL_VERTEX_ARRAY);
-//    glEnableClientState(GL_TEXTURE_COORD_ARRAY);
-//    glDisableClientState(GL_COLOR_ARRAY);
-//
-    
-    //glVertexPointer(2, GL_FLOAT, 0, p);
-    //glTexCoordPointer(2, GL_FLOAT, 0, t);
-    
-    // NOTE: how to convert this properly?
-//    glInterleavedArrays(GL_T2F_V3F,0,p);
-    
-    if (pipeline.staticPerPixel)
-    {
-        for (int j = 0; j < mesh.height - 1; j++)
-        {
-            int base = j * mesh.width * 2 * 5;
-            
-            for (int i = 0; i < mesh.width; i++)
-            {
-                int strip = base + i * 10;
-                p[strip] = pipeline.x_mesh[i][j];
-                p[strip + 1] = pipeline.y_mesh[i][j];
-                
-                p[strip + 5] = pipeline.x_mesh[i][j+1];
-                p[strip + 6] = pipeline.y_mesh[i][j+1];
-            }
-        }
-    } else {
-        mesh.Reset();
-        omptl::transform(mesh.p.begin(), mesh.p.end(), mesh.identity.begin(), mesh.p.begin(), &Renderer::PerPixel);
-        
-        for (int j = 0; j < mesh.height - 1; j++)
-        {
-            int base = j * mesh.width * 2 * 5;
-            
-            for (int i = 0; i < mesh.width; i++)
-            {
-                int strip = base + i * 10;
-                int index = j * mesh.width + i;
-                int index2 = (j + 1) * mesh.width + i;
-                
-                p[strip] = mesh.p[index].x;
-                p[strip + 1] = mesh.p[index].y;
-                
-                p[strip + 5] = mesh.p[index2].x;
-                p[strip + 6] = mesh.p[index2].y;
-            }
-        }
-    }
-    
-    // upload mesh
-    glBindBuffer(GL_ARRAY_BUFFER, pVBO);
-    check_gl_error();
-    glBufferData(GL_ARRAY_BUFFER, getMeshSize(), p, GL_DYNAMIC_DRAW);
-    check_gl_error();
-    glVertexAttribPointer(getPositionAttribute(), 2, GL_FLOAT, GL_FALSE, 0, 0);
-    check_gl_error();
-
-//    glVertexAttribPointer(getColorAttribute(), 3, GL_FLOAT, GL_FALSE, 3*sizeof(float), 0);
-
-    // render each row of the mesh
-    for (int j = 0; j < mesh.height - 1; j++)
-//        glDrawArrays(GL_TRIANGLE_STRIP, j * mesh.width * 2, mesh.width * 2);
-    check_gl_error();
-
-    glBlendFunc(GL_SRC_ALPHA, GL_ONE_MINUS_SRC_ALPHA);
-    check_gl_error();
-=======
 	if (this->renderTarget->useFBO)
 		glBindTexture(GL_TEXTURE_2D, renderTarget->textureID[1]);
 	else
@@ -540,7 +406,6 @@
 
 	glBlendFunc(GL_SRC_ALPHA, GL_ONE_MINUS_SRC_ALPHA);
 
->>>>>>> 82e2ffe5
 }
 Pipeline* Renderer::currentPipe;
 
@@ -557,8 +422,6 @@
 	//std::cerr << "grid assign end" << std::endl;
 
 	free(p);
-    
-    glDeleteBuffers(1, &pVBO);
 
 #ifdef USE_FTGL
 	//	std::cerr << "freeing title fonts" << std::endl;
@@ -581,17 +444,11 @@
 
 void Renderer::reset(int w, int h)
 {
-#ifndef GL_TRANSITION
 	aspect = (float) h / (float) w;
 	this -> vw = w;
 	this -> vh = h;
 
 	shaderEngine.setAspect(aspect);
-<<<<<<< HEAD
-
-	glShadeModel(GL_SMOOTH);
-=======
->>>>>>> 82e2ffe5
 
 	glCullFace(GL_BACK);
 	//glFrontFace( GL_CCW );
@@ -608,26 +465,12 @@
 
     glEnable(GL_BLEND);
 
-<<<<<<< HEAD
-	glMatrixMode(GL_MODELVIEW);
-	glLoadIdentity();
-
-	glDrawBuffer(GL_BACK);
-	glReadBuffer(GL_BACK);
-	glEnable(GL_BLEND);
-=======
     glActiveTexture(GL_TEXTURE0);
->>>>>>> 82e2ffe5
 
 	glBlendFunc(GL_SRC_ALPHA, GL_ONE_MINUS_SRC_ALPHA);
 
 	glClear(GL_COLOR_BUFFER_BIT);
 
-<<<<<<< HEAD
-	glLineStipple(2, 0xAAAA);
-
-=======
->>>>>>> 82e2ffe5
 	glTexParameterf(GL_TEXTURE_2D, GL_TEXTURE_MAG_FILTER, GL_LINEAR);
 	glTexParameterf(GL_TEXTURE_2D, GL_TEXTURE_MIN_FILTER, GL_LINEAR);
 
@@ -635,18 +478,10 @@
     // glTexEnvf(GL_TEXTURE_ENV, GL_TEXTURE_ENV_MODE, GL_MODULATE);
 
 
-<<<<<<< HEAD
-	if (!this->renderTarget->useFBO)
-	{
-		this->renderTarget->fallbackRescale(w, h);
-	}
-#endif
-=======
 //	if (!this->renderTarget->useFBO)
 //	{
 //		this->renderTarget->fallbackRescale(w, h);
 //	}
->>>>>>> 82e2ffe5
 }
 
 GLuint Renderer::initRenderToTexture()
@@ -915,24 +750,6 @@
 
 void Renderer::CompositeOutput(const Pipeline &pipeline, const PipelineContext &pipelineContext)
 {
-<<<<<<< HEAD
-#ifndef GL_TRANSITION
-	//Overwrite anything on the screen
-	glBlendFunc(GL_ONE, GL_ZERO);
-	glColor4f(1.0, 1.0, 1.0, 1.0f);
-	glEnable(GL_TEXTURE_2D);
-#endif
-
-//    shaderEngine.enablePresetShader(currentPipe->compositeShader, pipeline, pipelineContext);
-
-#ifndef GL_TRANSITION
-	float tex[4][2] =
-	{
-	{ 0, 1 },
-	{ 0, 0 },
-	{ 1, 0 },
-	{ 1, 1 } };
-=======
     glUseProgram(renderContext.programID_v2f_c4f_t2f);
 
     glUniformMatrix4fv(ShaderEngine::Uniform_V2F_C4F_T2F_VertexTranformation(), 1, GL_FALSE, glm::value_ptr(renderContext.mat_ortho));
@@ -943,9 +760,8 @@
     glVertexAttrib4f(1, 1.0, 1.0, 1.0, 1.0);
 
     glActiveTexture(GL_TEXTURE0);
->>>>>>> 82e2ffe5
-
-    shaderEngine.enableShader(currentPipe->compositeShader, pipeline, pipelineContext);
+
+//    shaderEngine.enableShader(currentPipe->compositeShader, pipeline, pipelineContext);
 
     glBindVertexArray(m_vao_CompositeOutput);
 
@@ -955,28 +771,8 @@
 
 	glBlendFunc(GL_SRC_ALPHA, GL_ONE_MINUS_SRC_ALPHA);
 
-<<<<<<< HEAD
-	glDisableClientState(GL_TEXTURE_COORD_ARRAY);
-#endif
-
-//    shaderEngine.disablePresetShader(currentPipe->compositeShader);
-
-=======
->>>>>>> 82e2ffe5
 	for (std::vector<RenderItem*>::const_iterator pos = pipeline.compositeDrawables.begin(); pos
 			!= pipeline.compositeDrawables.end(); ++pos)
 		(*pos)->Draw(renderContext);
-}
-
-<<<<<<< HEAD
-GLuint Renderer::getPositionAttribute() {
-    return shaderEngine.context.positionAttribute;
-}
-
-GLuint Renderer::getColorAttribute() {
-    return shaderEngine.context.colorAttribute;
-}
-
-=======
-}
->>>>>>> 82e2ffe5
+
+}