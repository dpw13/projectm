--- conflicted
+++ resolved
@@ -88,11 +88,9 @@
   milliseconds lastTimeToast;
   milliseconds currentTimeToast;
 
-<<<<<<< HEAD
   milliseconds lastTimeTouch;
   milliseconds currentTimeTouch;
-=======
->>>>>>> 1d994941
+  
   std::string m_helpText;
 
   int totalframes;
