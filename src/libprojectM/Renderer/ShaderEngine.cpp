--- conflicted
+++ resolved
@@ -8,6 +8,7 @@
 #include "PerlinNoise.hpp"
 #include "ShaderEngine.hpp"
 #include "BeatDetect.hpp"
+#include "HLSLTranslator.hpp"
 
 ShaderEngine::ShaderEngine()
 {
@@ -126,507 +127,227 @@
 	 textureManager->setTexture("noisevol_hq", noise_texture_hq_vol, 8, 8);
 }
 
-<<<<<<< HEAD
-/*
-bool ShaderEngine::LoadCgProgram(Shader &shader)
-{
+bool ShaderEngine::LoadHLSLProgram(GLenum shaderType, Shader &pmShader, std::string &shaderFilename) {
     //if (p != NULL) cgDestroyProgram(p);
     //p = NULL;
-    std::string program = shader.programSource;
-
-    if (program.length() > 0)
+    std::string program = pmShader.programSource;
+
+    if (program.length() <= 0)
+        return false;
+
+    size_t found = program.rfind('}');
+    if (found != std::string::npos)
     {
-        size_t found = program.rfind('}');
-        if (found != std::string::npos)
+        //std::cout << "last '}' found at: " << int(found) << std::endl;
+        program.replace(int(found), 1, "OUT.color.xyz=ret.xyz;\nOUT.color.w=1;\nreturn OUT;\n}");
+    }
+    else
+        return false;
+    found = program.rfind('{');
+    if (found != std::string::npos)
+    {
+        //std::cout << "first '{' found at: " << int(found) << std::endl;
+//        program.replace(int(found), 1, "{\nfloat rad=getrad;\nfloat ang=getang;\n");
+    }
+    else
+        return false;
+    found = program.find("shader_body");
+    if (found != std::string::npos)
+    {
+        //std::cout << "first 'shader_body' found at: " << int(found) << std::endl;
+        // HLSL version:
+//        program.replace(int(found), 11, "outtype projectm(float2 uv : TEXCOORD0)\n");
+        program.replace(int(found), 11, "void main()\n");
+    }
+    else
+        return false;
+
+    pmShader.textures.clear();
+
+    found = 0;
+    found = program.find("sampler_", found);
+    while (found != std::string::npos)
+    {
+        found += 8;
+        size_t end = program.find_first_of(" ;,\n\r)", found);
+
+        if (end != std::string::npos)
         {
-            //std::cout << "last '}' found at: " << int(found) << std::endl;
-            program.replace(int(found), 1, "OUT.color.xyz=ret.xyz;\nOUT.color.w=1;\nreturn OUT;\n}");
-        }
-        else
-            return false;
-        found = program.rfind('{');
-        if (found != std::string::npos)
-        {
-            //std::cout << "first '{' found at: " << int(found) << std::endl;
-            program.replace(int(found), 1, "{\nfloat rad=getrad;\nfloat ang=getang;\n");
-        }
-        else
-            return false;
-        found = program.find("shader_body");
-        if (found != std::string::npos)
-        {
-            //std::cout << "first 'shader_body' found at: " << int(found) << std::endl;
-            program.replace(int(found), 11, "outtype projectm(float2 uv : TEXCOORD0)\n");
-        }
-        else
-            return false;
-
-        shader.textures.clear();
-
-        found = 0;
-        found = program.find("sampler_", found);
-        while (found != std::string::npos)
-        {
-            found += 8;
-            size_t end = program.find_first_of(" ;,\n\r)", found);
-
-            if (end != std::string::npos)
+
+            std::string sampler = program.substr((int) found, (int) end - found);
+            UserTexture* texture = new UserTexture(sampler);
+
+            texture->texID = textureManager->getTexture(texture->name);
+            if (texture->texID != 0)
             {
-
-                std::string sampler = program.substr((int) found, (int) end - found);
-                UserTexture* texture = new UserTexture(sampler);
-
-                texture->texID = textureManager->getTexture(texture->name);
-                if (texture->texID != 0)
+                texture->width = textureManager->getTextureWidth(texture->name);
+                texture->height = textureManager->getTextureHeight(texture->name);
+            }
+            else
+            {
+                if (sampler.substr(0, 4) == "rand")
                 {
-                    texture->width = textureManager->getTextureWidth(texture->name);
-                    texture->height = textureManager->getTextureHeight(texture->name);
+                    std::string random_name = textureManager->getRandomTextureName(texture->name);
+                    if (random_name.size() > 0)
+                    {
+                        texture->texID = textureManager->getTexture(random_name);
+                        texture->width = textureManager->getTextureWidth(random_name);
+                        texture->height = textureManager->getTextureHeight(random_name);
+                    }
                 }
                 else
                 {
-                    if (sampler.substr(0, 4) == "rand")
+                    std::string extensions[6];
+                    extensions[0] = ".jpg";
+                    extensions[1] = ".dds";
+                    extensions[2] = ".png";
+                    extensions[3] = ".tga";
+                    extensions[4] = ".bmp";
+                    extensions[5] = ".dib";
+
+                    for (int x = 0; x < 6; x++)
                     {
-                        std::string random_name = textureManager->getRandomTextureName(texture->name);
-                        if (random_name.size() > 0)
+
+                        std::string filename = texture->name + extensions[x];
+                        texture->texID = textureManager->getTexture(filename);
+                        if (texture->texID != 0)
                         {
-                            texture->texID = textureManager->getTexture(random_name);
-                            texture->width = textureManager->getTextureWidth(random_name);
-                            texture->height = textureManager->getTextureHeight(random_name);
+                            texture->width = textureManager->getTextureWidth(filename);
+                            texture->height = textureManager->getTextureHeight(filename);
+                            break;
                         }
                     }
-                    else
-                    {
-                        std::string extensions[6];
-                        extensions[0] = ".jpg";
-                        extensions[1] = ".dds";
-                        extensions[2] = ".png";
-                        extensions[3] = ".tga";
-                        extensions[4] = ".bmp";
-                        extensions[5] = ".dib";
-
-                        for (int x = 0; x < 6; x++)
-                        {
-
-                            std::string filename = texture->name + extensions[x];
-                            texture->texID = textureManager->getTexture(filename);
-                            if (texture->texID != 0)
-                            {
-                                texture->width = textureManager->getTextureWidth(filename);
-                                texture->height = textureManager->getTextureHeight(filename);
-                                break;
-                            }
-                        }
-
-                    }
-                }
-                if (texture->texID != 0 && shader.textures.find(texture->qname) == shader.textures.end())
-                    shader.textures[texture->qname] = texture;
-
-                else
-                    delete (texture);
-
-            }
-
-            found = program.find("sampler_", found);
-        }
-        textureManager->clearRandomTextures();
-
-        found = 0;
-        found = program.find("texsize_", found);
-        while (found != std::string::npos)
-        {
-            found += 8;
-            size_t end = program.find_first_of(" ;.,\n\r)", found);
-
-            if (end != std::string::npos)
-            {
-                std::string tex = program.substr((int) found, (int) end - found);
-                if (shader.textures.find(tex) != shader.textures.end())
-                {
-                    UserTexture* texture = shader.textures[tex];
-                    texture->texsizeDefined = true;
-                    //std::cout << "texsize_" << tex << " found" << std::endl;
+
                 }
             }
-            found = program.find("texsize_", found);
+            if (texture->texID != 0 && pmShader.textures.find(texture->qname) == pmShader.textures.end())
+                pmShader.textures[texture->qname] = texture;
+
+            else
+                delete (texture);
+
         }
 
-        found = program.find("GetBlur3");
+        found = program.find("sampler_", found);
+    }
+    textureManager->clearRandomTextures();
+
+    found = 0;
+    found = program.find("texsize_", found);
+    while (found != std::string::npos)
+    {
+        found += 8;
+        size_t end = program.find_first_of(" ;.,\n\r)", found);
+
+        if (end != std::string::npos)
+        {
+            std::string tex = program.substr((int) found, (int) end - found);
+            if (pmShader.textures.find(tex) != pmShader.textures.end())
+            {
+                UserTexture* texture = pmShader.textures[tex];
+                texture->texsizeDefined = true;
+                //std::cout << "texsize_" << tex << " found" << std::endl;
+            }
+        }
+        found = program.find("texsize_", found);
+    }
+
+    found = program.find("GetBlur3");
+    if (found != std::string::npos)
+        blur1_enabled = blur2_enabled = blur3_enabled = true;
+    else
+    {
+        found = program.find("GetBlur2");
         if (found != std::string::npos)
-            blur1_enabled = blur2_enabled = blur3_enabled = true;
+            blur1_enabled = blur2_enabled = true;
         else
         {
-            found = program.find("GetBlur2");
+            found = program.find("GetBlur1");
             if (found != std::string::npos)
-                blur1_enabled = blur2_enabled = true;
-            else
-            {
-                found = program.find("GetBlur1");
-                if (found != std::string::npos)
-                    blur1_enabled = true;
-            }
+                blur1_enabled = true;
         }
-
-        std::string temp;
-
-        temp.append(cgTemplate);
-        temp.append(program);
-
-        //std::cout << "Cg: Compilation Results:" << std::endl << std::endl;
-        //std::cout << program << std::endl;
-
-        CGprogram p = cgCreateProgram(myCgContext, CG_SOURCE, temp.c_str(),//temp.c_str(),
-                myCgProfile, "projectm", NULL);
-
-        checkForCgCompileError("creating shader program");
-        if (p == NULL)
-            return false;
-
-        cgGLLoadProgram(p);
-
-        if (checkForCgCompileError("loading shader program"))
-        {
-            p = NULL;
-            return false;
-        }
-
-        programs[&shader] = p;
-
-        return true;
-    }
-    else
+    }
+
+    std::cout << "Got program: " << program << std::endl;
+
+    // transpile from HLSL (aka preset shader aka directX shader) to GLSL (aka OpenGL shader lang)
+    HLSLTranslator translator = HLSLTranslator();
+    std::unique_ptr<std::string> glslSource = translator.parse(shaderType, shaderFilename.c_str(), program.c_str(), program.size());
+    if (!glslSource) {
+        std::cerr << "Failed to parse shader from " << shaderFilename << std::endl;
         return false;
-=======
-bool ShaderEngine::LoadCgProgram(Shader &shader, std::string &shaderFilename)
-{
-	//if (p != NULL) cgDestroyProgram(p);
-	//p = NULL;
-	std::string program = shader.programSource;
-
-	if (program.length() > 0)
-	{
-		size_t found = program.rfind('}');
-		if (found != std::string::npos)
-		{
-			//std::cout << "last '}' found at: " << int(found) << std::endl;
-			program.replace(int(found), 1, "OUT.color.xyz=ret.xyz;\nOUT.color.w=1;\nreturn OUT;\n}");
-		}
-		else
-			return false;
-		found = program.rfind('{');
-		if (found != std::string::npos)
-		{
-			//std::cout << "first '{' found at: " << int(found) << std::endl;
-			program.replace(int(found), 1, "{\nfloat rad=getrad;\nfloat ang=getang;\n");
-		}
-		else
-			return false;
-		found = program.find("shader_body");
-		if (found != std::string::npos)
-		{
-			//std::cout << "first 'shader_body' found at: " << int(found) << std::endl;
-			program.replace(int(found), 11, "outtype projectm(float2 uv : TEXCOORD0)\n");
-		}
-		else
-			return false;
-
-		shader.textures.clear();
-
-		found = 0;
-		found = program.find("sampler_", found);
-		while (found != std::string::npos)
-		{
-			found += 8;
-			size_t end = program.find_first_of(" ;,\n\r)", found);
-
-			if (end != std::string::npos)
-			{
-
-				std::string sampler = program.substr((int) found, (int) end - found);
-				UserTexture* texture = new UserTexture(sampler);
-
-				texture->texID = textureManager->getTexture(texture->name);
-				if (texture->texID != 0)
-				{
-					texture->width = textureManager->getTextureWidth(texture->name);
-					texture->height = textureManager->getTextureHeight(texture->name);
-				}
-				else
-				{
-					if (sampler.substr(0, 4) == "rand")
-					{
-						std::string random_name = textureManager->getRandomTextureName(texture->name);
-						if (random_name.size() > 0)
-						{
-							texture->texID = textureManager->getTexture(random_name);
-							texture->width = textureManager->getTextureWidth(random_name);
-							texture->height = textureManager->getTextureHeight(random_name);
-						}
-					}
-					else
-					{
-						std::string extensions[6];
-						extensions[0] = ".jpg";
-						extensions[1] = ".dds";
-						extensions[2] = ".png";
-						extensions[3] = ".tga";
-						extensions[4] = ".bmp";
-						extensions[5] = ".dib";
-
-						for (int x = 0; x < 6; x++)
-						{
-
-							std::string filename = texture->name + extensions[x];
-							texture->texID = textureManager->getTexture(filename);
-							if (texture->texID != 0)
-							{
-								texture->width = textureManager->getTextureWidth(filename);
-								texture->height = textureManager->getTextureHeight(filename);
-								break;
-							}
-						}
-
-					}
-				}
-				if (texture->texID != 0 && shader.textures.find(texture->qname) == shader.textures.end())
-					shader.textures[texture->qname] = texture;
-
-				else
-					delete (texture);
-
-			}
-
-			found = program.find("sampler_", found);
-		}
-		textureManager->clearRandomTextures();
-
-		found = 0;
-		found = program.find("texsize_", found);
-		while (found != std::string::npos)
-		{
-			found += 8;
-			size_t end = program.find_first_of(" ;.,\n\r)", found);
-
-			if (end != std::string::npos)
-			{
-				std::string tex = program.substr((int) found, (int) end - found);
-				if (shader.textures.find(tex) != shader.textures.end())
-				{
-					UserTexture* texture = shader.textures[tex];
-					texture->texsizeDefined = true;
-					//std::cout << "texsize_" << tex << " found" << std::endl;
-				}
-			}
-			found = program.find("texsize_", found);
-		}
-
-		found = program.find("GetBlur3");
-		if (found != std::string::npos)
-			blur1_enabled = blur2_enabled = blur3_enabled = true;
-		else
-		{
-			found = program.find("GetBlur2");
-			if (found != std::string::npos)
-				blur1_enabled = blur2_enabled = true;
-			else
-			{
-				found = program.find("GetBlur1");
-				if (found != std::string::npos)
-					blur1_enabled = true;
-			}
-		}
-
-		std::string temp;
-
-		temp.append(cgTemplate);
-		temp.append(program);
-
-		//std::cout << "Cg: Compilation Results:" << std::endl << std::endl;
-		//std::cout << program << std::endl;
-
-		CGprogram p = cgCreateProgram(myCgContext, CG_SOURCE, temp.c_str(),//temp.c_str(),
-				myCgProfile, "projectm", NULL);
-
-		checkForCgCompileError(shaderFilename, "creating shader program");
-		if (p == NULL)
-			return false;
-
-		cgGLLoadProgram(p);
-
-		if (checkForCgCompileError(shaderFilename, "loading shader program"))
-		{
-			p = NULL;
-			return false;
-		}
-
-		programs[&shader] = p;
-
-		return true;
-	}
-	else
-		return false;
->>>>>>> 5c66e081
-}
-
-bool ShaderEngine::checkForCgCompileError(std::string &context, const char *situation)
-{
-<<<<<<< HEAD
-    CGerror error;
-    const char *string = cgGetLastErrorString(&error);
-    error = cgGetError();
-    if (error != CG_NO_ERROR)
+    }
+    
+    // https://www.khronos.org/opengl/wiki/Shader_Compilation#Shader_object_compilation
+    GLuint shader = glCreateShader(shaderType);
+    
+    // Get strings for glShaderSource.
+    const char *shaderSourceCStr = glslSource.get()->c_str();
+    glShaderSource(shader, 1, &shaderSourceCStr, NULL);
+    
+    glCompileShader(shader);
+    
+    GLint isCompiled = 0;
+    glGetShaderiv(shader, GL_COMPILE_STATUS, &isCompiled);
+    if (isCompiled == GL_FALSE)
     {
-        std::cout << "Cg: Compilation Error" << std::endl;
-        std::cout << "Cg: %" << situation << " - " << string << std::endl;
-        if (error == CG_COMPILER_ERROR)
-        {
-            std::cout << "Cg: " << cgGetLastListing(myCgContext) << std::endl;
-
-        }
-        return true;
-    }
-
-    return false;
-=======
-	CGerror error;
-	const char *string = cgGetLastErrorString(&error);
-	error = cgGetError();
-	if (error != CG_NO_ERROR)
-	{
-		std::cout << "Cg: Compilation Error For " << context << std::endl;
-		std::cout << "Cg: " << situation << " - " << string << std::endl;
-		if (error == CG_COMPILER_ERROR)
-		{
-			std::cout << "Cg: " << cgGetLastListing(myCgContext) << std::endl;
-
-		}
-		return true;
-	}
-
-	return false;
->>>>>>> 5c66e081
-}
-
-void ShaderEngine::checkForCgError(const char *situation)
-{
-    CGerror error;
-    const char *string = cgGetLastErrorString(&error);
-
-    if (error != CG_NO_ERROR)
-    {
-        std::cout << "Cg: %" << situation << " - " << string << std::endl;
-        if (error == CG_COMPILER_ERROR)
-        {
-            std::cout << "Cg: " << cgGetLastListing(myCgContext) << std::endl;
-        }
-        exit(1);
-    }
-}
-*/
+        GLint maxLength = 0;
+        glGetShaderiv(shader, GL_INFO_LOG_LENGTH, &maxLength);
+        
+        // The maxLength includes the NULL character
+        std::vector<GLchar> errorLog(maxLength);
+        glGetShaderInfoLog(shader, maxLength, &maxLength, &errorLog[0]);
+        
+        std::cerr << "Error compiling GLSL shader: " << errorLog[0] << std::endl;
+        
+        glDeleteShader(shader); // Don't leak the shader.
+        return false;
+    }
+    
+    programs[&pmShader] = shader;
+
+    return true;
+}
 
 GLuint ShaderEngine::makeShader(GLenum type, const char *filename)
 {
-<<<<<<< HEAD
-    GLint length;
     GLuint shader;
     GLint shader_ok;
-    std::string line;
     std::ifstream shader_file(filename);
     std::stringstream source;
     source << shader_file.rdbuf();
     shader_file.close();
+    
+    const char *sourceCStr = source.str().c_str();
+    GLint length = (int) source.str().length();
 
     shader = glCreateShader(type);
-    glShaderSource(shader, 1, (const GLchar**)&source, &length);
+    glShaderSource(shader, 1, &sourceCStr, &length);
     glCompileShader(shader);
     glGetShaderiv(shader, GL_COMPILE_STATUS, &shader_ok);
     if (!shader_ok) {
         fprintf(stderr, "Failed to compile %s:\n", filename);
-        showInfoLog(shader, glGetShaderiv, glGetShaderInfoLog);
         glDeleteShader(shader);
         return 0;
     }
     return shader;
 }
 
-void ShaderEngine::showInfoLog(
-                          GLuint object,
-                          PFNGLGETSHADERIVPROC glGet__iv,
-                          PFNGLGETSHADERINFOLOGPROC glGet__InfoLog
-                          )
-{
-    GLint log_length;
-    char *log;
-    
-    glGet__iv(object, GL_INFO_LOG_LENGTH, &log_length);
-    log = (char *)malloc(log_length);
-    glGet__InfoLog(object, log_length, NULL, log);
-    fprintf(stderr, "%s", log);
-    free(log);
-}
-=======
-	std::string line;
-	std::ifstream myfile(DATADIR_PATH "/shaders/projectM.cg");
-	if (myfile.is_open())
-	{
-		while (!myfile.eof())
-		{
-			std::getline(myfile, line);
-			cgTemplate.append(line + "\n");
-		}
-		myfile.close();
-	}
-
-	else
-      std::cout << "Unable to load shader template \"" << DATADIR_PATH << "/shaders/projectM.cg\"" << std::endl;
-
-	std::ifstream myfile2(DATADIR_PATH "/shaders/blur.cg");
-	if (myfile2.is_open())
-	{
-		while (!myfile2.eof())
-		{
-			std::getline(myfile2, line);
-			blurProgram.append(line + "\n");
-		}
-		myfile2.close();
-	}
-
-	else
-		std::cout << "Unable to load blur template" << std::endl;
-
-	myCgContext = cgCreateContext();
-	checkForCgError("creating context");
-	cgGLSetDebugMode(CG_FALSE);
-	cgSetParameterSettingMode(myCgContext, CG_DEFERRED_PARAMETER_SETTING);
-
-	myCgProfile = cgGLGetLatestProfile(CG_GL_FRAGMENT);
-
-	// HACK breaks with buggy ati video drivers such as my own
-	// -carmelo.piccione@gmail.com 7/26/2010
-    cgGLSetOptimalOptions(myCgProfile);
-	checkForCgError("selecting fragment profile");
-
-	profileName = cgGetProfileString(myCgProfile);
-	std::cout << "Cg: Initialized profile: " << profileName << std::endl;
-//std::cout<< blurProgram.c_str()<<std::endl;
-	blur1Program = cgCreateProgram(myCgContext, CG_SOURCE, blurProgram.c_str(), myCgProfile, "blur1", NULL);
-
-    std::string blur1Filename = "blur1";
-    checkForCgCompileError(blur1Filename, "creating blur1 program");
-	if (blur1Program == NULL)
-		exit(1);
-	cgGLLoadProgram(blur1Program);
-
-	checkForCgError("loading blur1 program");
-
-	blur2Program = cgCreateProgram(myCgContext, CG_SOURCE, blurProgram.c_str(), myCgProfile, "blurVert", NULL);
-
-    std::string blur2Filename = "blur2";
-	checkForCgCompileError(blur2Filename, "creating blur2 program");
-	if (blur2Program == NULL)
-		exit(1);
-	cgGLLoadProgram(blur2Program);
->>>>>>> 5c66e081
+//void ShaderEngine::showInfoLog(
+//                          GLuint object,
+//                          PFNGLGETSHADERIVPROC glGet__iv,
+//                          PFNGLGETSHADERINFOLOGPROC glGet__InfoLog
+//                          )
+//{
+//    GLint log_length;
+//    char *log;
+//
+//    glGet__iv(object, GL_INFO_LOG_LENGTH, &log_length);
+//    log = (char *)malloc(log_length);
+//    glGet__InfoLog(object, log_length, NULL, log);
+//    fprintf(stderr, "%s", log);
+//    free(log);
+//}
 
 void ShaderEngine::InitShaderProgram()
 {
@@ -642,7 +363,7 @@
     glGetProgramiv(program, GL_LINK_STATUS, &program_ok);
     if (!program_ok) {
         fprintf(stderr, "Failed to link shader program:\n");
-        showInfoLog(program, glGetProgramiv, glGetProgramInfoLog);
+//        showInfoLog(program, glGetProgramiv, glGetProgramInfoLog);
         glDeleteProgram(program);
         return;
     }
@@ -652,7 +373,6 @@
 void ShaderEngine::SetupShaderVariables(GLuint program, const Pipeline &pipeline, const PipelineContext &context)
 {
 
-<<<<<<< HEAD
 	GLfloat slow_roam_cos[4] =	{ 0.5f + 0.5f * (float)cos(context.time * 0.005), 0.5f + 0.5f * (float)cos(context.time * 0.008), 0.5f + 0.5f * (float)cos(context.time * 0.013), 0.5f + 0.5f * (float)cos(context.time * 0.022) };
 	GLfloat roam_cos[4] =	{ 0.5f + 0.5f * cosf(context.time * 0.3), 0.5f + 0.5f * cosf(context.time * 1.3), 0.5f + 0.5f * cosf(context.time * 5), 0.5f + 0.5f * cosf(context.time * 20) };
 	GLfloat slow_roam_sin[4] =	{ 0.5f + 0.5f * sinf(context.time * 0.005), 0.5f + 0.5f * sinf(context.time * 0.008), 0.5f + 0.5f * sinf(context.time * 0.013), 0.5f + 0.5f * sinf(context.time * 0.022) };
@@ -687,42 +407,6 @@
 	glProgramUniform1f(program, glGetUniformLocation(program, "vol_att"), beatDetect->vol);
 
 	glProgramUniform4f(program, glGetUniformLocation(program, "texsize"), texsize, texsize, 1 / (float) texsize, 1
-=======
-	double slow_roam_cos[4] =	{ 0.5 + 0.5 * cos(context.time * 0.005), 0.5 + 0.5 * cos(context.time * 0.008), 0.5 + 0.5 * cos(context.time * 0.013), 0.5 + 0.5 * cos(context.time * 0.022) };
-	double roam_cos[4] =	{ 0.5 + 0.5 * cos(context.time * 0.3), 0.5 + 0.5 * cos(context.time * 1.3), 0.5 + 0.5 * cos(context.time * 5), 0.5	+ 0.5 * cos(context.time * 20) };
-	double slow_roam_sin[4] =	{ 0.5 + 0.5 * sin(context.time * 0.005), 0.5 + 0.5 * sin(context.time * 0.008), 0.5 + 0.5 * sin(context.time * 0.013), 0.5 + 0.5 * sin(context.time * 0.022) };
-	double roam_sin[4] =	{ 0.5 + 0.5 * sin(context.time * 0.3), 0.5 + 0.5 * sin(context.time * 1.3), 0.5 + 0.5 * sin(context.time * 5), 0.5	+ 0.5 * sin(context.time * 20) };
-
-	cgGLSetParameter4dv(cgGetNamedParameter(program, "slow_roam_cos"), slow_roam_cos);
-	cgGLSetParameter4dv(cgGetNamedParameter(program, "roam_cos"), roam_cos);
-	cgGLSetParameter4dv(cgGetNamedParameter(program, "slow_roam_sin"), slow_roam_sin);
-	cgGLSetParameter4dv(cgGetNamedParameter(program, "roam_sin"), roam_sin);
-
-	cgGLSetParameter1f(cgGetNamedParameter(program, "time"), context.time);
-	cgGLSetParameter4f(cgGetNamedParameter(program, "rand_preset"), rand_preset[0], rand_preset[1], rand_preset[2],	rand_preset[3]);
-	cgGLSetParameter4f(cgGetNamedParameter(program, "rand_frame"), (rand() % 100) * .01, (rand() % 100) * .01, (rand()% 100) * .01, (rand() % 100) * .01);
-	cgGLSetParameter1f(cgGetNamedParameter(program, "fps"), context.fps);
-	cgGLSetParameter1f(cgGetNamedParameter(program, "frame"), context.frame);
-	cgGLSetParameter1f(cgGetNamedParameter(program, "progress"), context.progress);
-
-	cgGLSetParameter1f(cgGetNamedParameter(program, "blur1_min"), pipeline.blur1n);
-	cgGLSetParameter1f(cgGetNamedParameter(program, "blur1_max"), pipeline.blur1x);
-	cgGLSetParameter1f(cgGetNamedParameter(program, "blur2_min"), pipeline.blur2n);
-	cgGLSetParameter1f(cgGetNamedParameter(program, "blur2_max"), pipeline.blur2x);
-	cgGLSetParameter1f(cgGetNamedParameter(program, "blur3_min"), pipeline.blur3n);
-	cgGLSetParameter1f(cgGetNamedParameter(program, "blur3_max"), pipeline.blur3x);
-
-	cgGLSetParameter1f(cgGetNamedParameter(program, "bass"), beatDetect->bass);
-	cgGLSetParameter1f(cgGetNamedParameter(program, "mid"), beatDetect->mid);
-	cgGLSetParameter1f(cgGetNamedParameter(program, "treb"), beatDetect->treb);
-	cgGLSetParameter1f(cgGetNamedParameter(program, "bass_att"), beatDetect->bass_att);
-	cgGLSetParameter1f(cgGetNamedParameter(program, "mid_att"), beatDetect->mid_att);
-	cgGLSetParameter1f(cgGetNamedParameter(program, "treb_att"), beatDetect->treb_att);
-	cgGLSetParameter1f(cgGetNamedParameter(program, "vol"), beatDetect->vol);
-	cgGLSetParameter1f(cgGetNamedParameter(program, "vol_att"), beatDetect->vol);
-
-	cgGLSetParameter4f(cgGetNamedParameter(program, "texsize"), texsize, texsize, 1 / (float) texsize, 1
->>>>>>> 5c66e081
 			/ (float) texsize);
 	glProgramUniform4f(program, glGetUniformLocation(program, "aspect"), 1 / aspect, 1, aspect, 1);
 
@@ -912,59 +596,56 @@
 	}
 }
 
-<<<<<<< HEAD
-=======
-void ShaderEngine::loadShader(Shader &shader, std::string &shaderFilename)
+void ShaderEngine::loadShader(GLenum shaderType, Shader &shader, std::string &shaderFilename)
 {
 	if (shader.enabled)
 	{
-		cgDestroyProgram(programs[&shader]);
+        glDeleteProgram(programs[&shader]);
 		programs.erase(&shader);
 	}
-	shader.enabled = LoadCgProgram(shader, shaderFilename);
-}
-
-void ShaderEngine::disableShader()
-{
-	if (enabled)
-	{
-		cgGLUnbindProgram(myCgProfile);
-		checkForCgError("disabling fragment profile");
-		cgGLDisableProfile(myCgProfile);
-		checkForCgError("disabling fragment profile");
-	}
-	enabled = false;
-}
-
-void ShaderEngine::enableShader(Shader &shader, const Pipeline &pipeline, const PipelineContext &pipelineContext)
-{
-	enabled = false;
-	if (shader.enabled)
-	{
-
-		for (std::map<std::string, UserTexture*>::const_iterator pos = shader.textures.begin(); pos	!= shader.textures.end(); ++pos)
-							SetupUserTextureState( pos->second);
-
-
-		CGprogram program = programs[&shader];
-		for (std::map<std::string, UserTexture*>::const_iterator pos = shader.textures.begin(); pos
-						!= shader.textures.end(); ++pos)
-					SetupUserTexture(program, pos->second);
-
-		cgGLEnableProfile(myCgProfile);
-		checkForCgError("enabling warp profile");
-
-		cgGLBindProgram(program);
-		checkForCgError("binding warp program");
-
-		SetupCgVariables(program, pipeline, pipelineContext);
-		SetupCgQVariables(program, pipeline);
-
-		enabled = true;
-	}
-}
-
->>>>>>> 5c66e081
+	shader.enabled = LoadHLSLProgram(shaderType, shader, shaderFilename);
+}
+
+// void ShaderEngine::disableShader()
+// {
+// 	if (enabled)
+// 	{
+// 		cgGLUnbindProgram(myCgProfile);
+// 		checkForCgError("disabling fragment profile");
+// 		cgGLDisableProfile(myCgProfile);
+// 		checkForCgError("disabling fragment profile");
+// 	}
+// 	enabled = false;
+// }
+
+// void ShaderEngine::enableShader(Shader &shader, const Pipeline &pipeline, const PipelineContext &pipelineContext)
+// {
+// 	enabled = false;
+// 	if (shader.enabled)
+// 	{
+
+// 		for (std::map<std::string, UserTexture*>::const_iterator pos = shader.textures.begin(); pos	!= shader.textures.end(); ++pos)
+// 							SetupUserTextureState( pos->second);
+
+
+// 		CGprogram program = programs[&shader];
+// 		for (std::map<std::string, UserTexture*>::const_iterator pos = shader.textures.begin(); pos
+// 						!= shader.textures.end(); ++pos)
+// 					SetupUserTexture(program, pos->second);
+
+// 		cgGLEnableProfile(myCgProfile);
+// 		checkForCgError("enabling warp profile");
+
+// 		cgGLBindProgram(program);
+// 		checkForCgError("binding warp program");
+
+// 		SetupCgVariables(program, pipeline, pipelineContext);
+// 		SetupCgQVariables(program, pipeline);
+
+// 		enabled = true;
+// 	}
+// }
+
 void ShaderEngine::reset()
 {
 	rand_preset[0] = (rand() % 100) * .01;
