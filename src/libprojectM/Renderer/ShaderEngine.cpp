/*
 * ShaderEngine.cpp
 *
 *  Created on: Jul 18, 2008
 *      Author: pete
 */
#include <fstream>
#include "PerlinNoise.hpp"
#include "ShaderEngine.hpp"
#include "BeatDetect.hpp"
#include "HLSLTranslator.hpp"

#ifdef USE_GLES
    #define GLSL_VERSION "300 es"
#else
    #define GLSL_VERSION "410"
#endif

std::string presetVertexShader(
   "#version "
   GLSL_VERSION
   "\n"
   ""
   "layout(location = 0) in vec2 vertex_position;\n"
   "layout(location = 1) in vec4 vertex_color;\n"
   ""
   "uniform mat4 vertex_transformation;\n"
   "uniform float vertex_point_size;\n"
   ""
   //     "out vec4 fragment_color;\n"
   "out vec2 frag_TEXCOORD0;\n"
   ""
   "void main(){\n"
   "    gl_Position = vertex_transformation * vec4(vertex_position, 0.0, 1.0);\n"
   "    gl_PointSize = vertex_point_size;\n"
   //     "    fragment_color = vertex_color;\n"
   "    frag_TEXCOORD0 = vec2(0,0);\n"  // FIXME: what should this be?
   "}\n");

std::string v2f_c4f_vert(
    "#version "
    GLSL_VERSION
    "\n"
    ""
    "layout(location = 0) in vec2 vertex_position;\n"
    "layout(location = 1) in vec4 vertex_color;\n"
    ""
    "uniform mat4 vertex_transformation;\n"
    "uniform float vertex_point_size;\n"
    ""
    "out vec4 fragment_color;\n"
    ""
    "void main(){\n"
    "    gl_Position = vertex_transformation * vec4(vertex_position, 0.0, 1.0);\n"
    "    gl_PointSize = vertex_point_size;\n"
    "    fragment_color = vertex_color;\n"
    "}\n");

std::string v2f_c4f_frag(
    "#version "
    GLSL_VERSION
    "\n"
    "precision mediump float;\n"
    ""
    "in vec4 fragment_color;\n"
    "out vec4 color;\n"
    ""
    "void main(){\n"
    "    color = fragment_color;\n"
    "}\n");

std::string v2f_c4f_t2f_vert(
        "#version "
        GLSL_VERSION
        "\n"
        "layout(location = 0) in vec2 vertex_position;\n"
        "layout(location = 1) in vec4 vertex_color;\n"
        "layout(location = 2) in vec2 vertex_texture;\n"
        ""
        "uniform mat4 vertex_transformation;\n"
        ""
        "out vec4 fragment_color;\n"
        "out vec2 fragment_texture;\n"
        ""
        "void main(){\n"
        "    gl_Position = vertex_transformation * vec4(vertex_position, 0.0, 1.0);\n"
        "    fragment_color = vertex_color;\n"
        "    fragment_texture = vertex_texture;\n"
        "}\n");

std::string v2f_c4f_t2f_frag(
        "#version "
        GLSL_VERSION
        "\n"
        "precision mediump float;\n"
        ""
        "in vec4 fragment_color;\n"
        "in vec2 fragment_texture;\n"
        ""
        "uniform sampler2D texture_sampler;\n"
        ""
        "out vec4 color;\n"
        ""
        "void main(){\n"
        "    color = fragment_color * texture(texture_sampler, fragment_texture.st);\n"
        "}\n");


std::string BlurShader1(
"	//texture   PrevFrameImage;\n"
"	//sampler2D sampler_main = sampler_state { Texture = <PrevFrameImage>; };\n"
"	//float4 _c0; // source texsize (.xy), and inverse (.zw)\n"
"	//float4 _c1; // w1..w4\n"
"	//float4 _c2; // d1..d4\n"
"	//float4 _c3; // scale, bias, w_div\n"

"	void PS( float2 uv       : TEXCOORD,\n"
"	     out float4 ret      : COLOR0      )\n"

"	    // LONG HORIZ. PASS 1:\n"
"	    //const float w[8] = { 4.0, 3.8, 3.5, 2.9, 1.9, 1.2, 0.7, 0.3 };  <- user can specify these\n"
"	    //const float w1 = w[0] + w[1];\n"
"	    //const float w2 = w[2] + w[3];\n"
"	    //const float w3 = w[4] + w[5];\n"
"	    //const float w4 = w[6] + w[7];\n"
"	    //const float d1 = 0 + 2*w[1]/w1;\n"
"	    //const float d2 = 2 + 2*w[3]/w2;\n"
"	    //const float d3 = 4 + 2*w[5]/w3;\n"
"	    //const float d4 = 6 + 2*w[7]/w4;\n"
"	    //const float w_div = 0.5/(w1+w2+w3+w4);\n"
"	    #define srctexsize _c0\n"
"	    #define w1 _c1.x\n"
"	    #define w2 _c1.y\n"
"	    #define w3 _c1.z\n"
"	    #define w4 _c1.w\n"
"	    #define d1 _c2.x\n"
"	    #define d2 _c2.y\n"
"	    #define d3 _c2.z\n"
"	    #define d4 _c2.w\n"
"	    #define fscale _c3.x\n"
"	    #define fbias  _c3.y\n"
"	    #define w_div  _c3.z\n"

"	    // note: if you just take one sample at exactly uv.xy, you get an avg of 4 pixels.\n"
"	    //float2 uv2 = uv.xy;// + srctexsize.zw*float2(0.5,0.5);\n"
"	    float2 uv2 = uv.xy + srctexsize.zw*float2(1,1);     // + moves blur UP, LEFT by 1-pixel increments\n"

"	    float3 blur = \n"
"	            ( tex2D( sampler_main, uv2 + float2( d1*srctexsize.z,0) ).xyz\n"
"	            + tex2D( sampler_main, uv2 + float2(-d1*srctexsize.z,0) ).xyz)*w1 +\n"
"	            ( tex2D( sampler_main, uv2 + float2( d2*srctexsize.z,0) ).xyz\n"
"	            + tex2D( sampler_main, uv2 + float2(-d2*srctexsize.z,0) ).xyz)*w2 +\n"
"	            ( tex2D( sampler_main, uv2 + float2( d3*srctexsize.z,0) ).xyz\n"
"	            + tex2D( sampler_main, uv2 + float2(-d3*srctexsize.z,0) ).xyz)*w3 +\n"
"	            ( tex2D( sampler_main, uv2 + float2( d4*srctexsize.z,0) ).xyz\n"
"	            + tex2D( sampler_main, uv2 + float2(-d4*srctexsize.z,0) ).xyz)*w4\n"
"	            ;\n"
"	    blur.xyz *= w_div;\n"

"	    blur.xyz = blur.xyz*fscale + fbias;\n"

"	    ret.xyz = blur;\n"
"	    ret.w   = 1;\n"
"	    //ret.xyzw = tex2D(sampler_main, uv + 0*srctexsize.zw);    \n"
"	}\n"
);

std::string BlurShader2(
"	//texture   PrevFrameImage;\n"
"	//sampler2D sampler_main = sampler_state { Texture = <PrevFrameImage>; };\n"
"	//float4 _c0; // source texsize (.xy), and inverse (.zw)\n"

"	//float4 _c5; // w1,w2,d1,d2\n"
"	//float4 _c6; // w_div, edge_darken_c1, edge_darken_c2, edge_darken_c3\n"

"	void PS( float2 uv       : TEXCOORD,\n"
"	     out float4 ret      : COLOR0      )\n"

"	    //SHORT VERTICAL PASS 2:\n"
"	    //const float w1 = w[0]+w[1] + w[2]+w[3];\n"
"	    //const float w2 = w[4]+w[5] + w[6]+w[7];\n"
"	    //const float d1 = 0 + 2*((w[2]+w[3])/w1);\n"
"	    //const float d2 = 2 + 2*((w[6]+w[7])/w2);\n"
"	    //const float w_div = 1.0/((w1+w2)*2);\n"

"	    #define srctexsize _c0\n"
"	    #define w1 _c5.x\n"
"	    #define w2 _c5.y\n"

"	    #define d1 _c5.z\n"
"	    #define d2 _c5.w\n"
"	    \n"

"	    #define edge_darken_c1 _c6.y\n"
"	    #define edge_darken_c2 _c6.z\n"
"	    #define edge_darken_c3 _c6.w\n"

"	    #define w_div   _c6.x\n"

"	    // note: if you just take one sample at exactly uv.xy, you get an avg of 4 pixels.\n"
"	    //float2 uv2 = uv.xy;// + srctexsize.zw*float2(-0.5,-0.5);\n"
"	    float2 uv2 = uv.xy + srctexsize.zw*float2(1,0);     // + moves blur UP, LEFT by TWO-pixel increments! (since texture is 1/2 the size of blur1_ps)\n"

"	    float3 blur = \n"
"	            ( tex2D( sampler_main, uv2 + float2(0, d1*srctexsize.w) ).xyz\n"
"	            + tex2D( sampler_main, uv2 + float2(0,-d1*srctexsize.w) ).xyz)*w1 +\n"
"	            ( tex2D( sampler_main, uv2 + float2(0, d2*srctexsize.w) ).xyz\n"
"	            + tex2D( sampler_main, uv2 + float2(0,-d2*srctexsize.w) ).xyz)*w2\n"
"	            ;\n"
"	    blur.xyz *= w_div;\n"

"	    // tone it down at the edges:  (only happens on 1st X pass!)\n"
"	    float t = min( min(uv.x, uv.y), 1-max(uv.x,uv.y) );\n"
"	    t = sqrt(t);\n"
"	    t = edge_darken_c1 + edge_darken_c2*saturate(t*edge_darken_c3);\n"
"	    blur.xyz *= t;\n"

"	    ret.xyz = blur;\n"
"	    ret.w   = 1;\n"
"	    //ret.xyzw = tex2D(sampler_main, uv + 0*srctexsize.zw);    \n"
"	}\n");



GLint ShaderEngine::UNIFORM_V2F_C4F_VERTEX_TRANFORMATION = 0;
GLint ShaderEngine::UNIFORM_V2F_C4F_VERTEX_POINT_SIZE = 0;
GLint ShaderEngine::UNIFORM_V2F_C4F_T2F_VERTEX_TRANFORMATION = 0;
GLint ShaderEngine::UNIFORM_V2F_C4F_T2F_FRAG_TEXTURE_SAMPLER = 0;



ShaderEngine::ShaderEngine() : presetCompShaderLoaded(false), presetWarpShaderLoaded(false)
{
<<<<<<< HEAD
=======
#ifdef USE_CG
	SetupCg();
#endif
    
    // glValidateProgram needs a VAO for its checks
>>>>>>> 3af10288
    GLuint m_temp_vao;
    glGenVertexArrays(1, &m_temp_vao);
    glBindVertexArray(m_temp_vao);

    programID_v2f_c4f = CompileShaderProgram(v2f_c4f_vert, v2f_c4f_frag);
    programID_v2f_c4f_t2f = CompileShaderProgram(v2f_c4f_t2f_vert, v2f_c4f_t2f_frag);

    UNIFORM_V2F_C4F_VERTEX_TRANFORMATION = glGetUniformLocation(programID_v2f_c4f, "vertex_transformation");
    UNIFORM_V2F_C4F_VERTEX_POINT_SIZE = glGetUniformLocation(programID_v2f_c4f, "vertex_point_size");
    UNIFORM_V2F_C4F_T2F_VERTEX_TRANFORMATION = glGetUniformLocation(programID_v2f_c4f_t2f, "vertex_transformation");
    UNIFORM_V2F_C4F_T2F_FRAG_TEXTURE_SAMPLER = glGetUniformLocation(programID_v2f_c4f_t2f, "texture_sampler");

<<<<<<< HEAD

    /* TODO compile blur programs: needed for RenderBlurTextures
     * why 2 blur programs loaded for only one effectively used ???????
     *
	
blur1Program = cgCreateProgram(myCgContext, CG_SOURCE, blurProgram.c_str(), myCgProfile, "blur1", NULL);

    std::string blur1Filename = "blur1";
    checkForCgCompileError(blur1Filename, "creating blur1 program");
	if (blur1Program == NULL)
		exit(1);
	cgGLLoadProgram(blur1Program);

	checkForCgError("loading blur1 program");

	blur2Program = cgCreateProgram(myCgContext, CG_SOURCE, blurProgram.c_str(), myCgProfile, "blurVert", NULL);
*/

=======
    glDeleteVertexArrays(1, &m_temp_vao);
>>>>>>> 3af10288
}

ShaderEngine::~ShaderEngine()
{
    glDeleteProgram(programID_v2f_c4f);
    glDeleteProgram(programID_v2f_c4f_t2f);

    disablePresetShaders();
}

bool ShaderEngine::checkCompileStatus(GLuint shader, const char *shaderTitle) {
    GLint status;
    glGetShaderiv(shader, GL_COMPILE_STATUS, &status);
    if (status == GL_TRUE)
        return true;  // success

    int InfoLogLength;
    glGetShaderiv(shader, GL_INFO_LOG_LENGTH, &InfoLogLength);
    if ( InfoLogLength > 0 ){
        std::vector<char> FragmentShaderErrorMessage(InfoLogLength+1);
        glGetShaderInfoLog(shader, InfoLogLength, NULL, &FragmentShaderErrorMessage[0]);
        std::cerr << "Failed to compile shader '" << shaderTitle << "'. Error: " << &FragmentShaderErrorMessage[0] << std::endl;
    }

    return false;
}

void ShaderEngine::setParams(const int texsize, const unsigned int texId, const float aspect, BeatDetect *beatDetect,
		TextureManager *textureManager)
{
	mainTextureId = texId;
	this->beatDetect = beatDetect;
	this->textureManager = textureManager;
	this->aspect = aspect;
	this->texsize = texsize;

	textureManager->setTexture("main", texId, texsize, texsize);

#ifndef GL_TRANSITION
	glGenTextures(1, &blur1_tex);
	glBindTexture(GL_TEXTURE_2D, blur1_tex);
	glTexImage2D(GL_TEXTURE_2D, 0, GL_RGB, texsize/2, texsize/2, 0, GL_RGBA, GL_UNSIGNED_BYTE, NULL );
	glTexParameteri(GL_TEXTURE_2D, GL_TEXTURE_MAG_FILTER, GL_LINEAR);
	glTexParameteri(GL_TEXTURE_2D, GL_TEXTURE_MIN_FILTER, GL_LINEAR);
	glTexParameteri(GL_TEXTURE_2D, GL_TEXTURE_WRAP_S, GL_REPEAT);
	glTexParameteri(GL_TEXTURE_2D, GL_TEXTURE_WRAP_T, GL_REPEAT);

	glGenTextures(1, &blur2_tex);
	glBindTexture(GL_TEXTURE_2D, blur2_tex);
	glTexImage2D(GL_TEXTURE_2D, 0, GL_RGB, texsize / 4, texsize / 4, 0, GL_RGBA, GL_UNSIGNED_BYTE, NULL );
	glTexParameteri(GL_TEXTURE_2D, GL_TEXTURE_MAG_FILTER, GL_LINEAR);
	glTexParameteri(GL_TEXTURE_2D, GL_TEXTURE_MIN_FILTER, GL_LINEAR);
	glTexParameteri(GL_TEXTURE_2D, GL_TEXTURE_WRAP_S, GL_REPEAT);
	glTexParameteri(GL_TEXTURE_2D, GL_TEXTURE_WRAP_T, GL_REPEAT);

	glGenTextures(1, &blur3_tex);
	glBindTexture(GL_TEXTURE_2D, blur3_tex);
	glTexImage2D(GL_TEXTURE_2D, 0, GL_RGB, texsize / 8, texsize / 8, 0, GL_RGBA, GL_UNSIGNED_BYTE, NULL );
	glTexParameteri(GL_TEXTURE_2D, GL_TEXTURE_MAG_FILTER, GL_LINEAR);
	glTexParameteri(GL_TEXTURE_2D, GL_TEXTURE_MIN_FILTER, GL_LINEAR);
	glTexParameteri(GL_TEXTURE_2D, GL_TEXTURE_WRAP_S, GL_REPEAT);
	glTexParameteri(GL_TEXTURE_2D, GL_TEXTURE_WRAP_T, GL_REPEAT);
#endif

	blur1_enabled = false;
	blur2_enabled = false;
	blur3_enabled = false;

	//std::cout << "Generating Noise Textures" << std::endl;

	PerlinNoise noise;
#ifndef GL_TRANSITION
	glGenTextures(1, &noise_texture_lq_lite);
	glBindTexture(GL_TEXTURE_2D, noise_texture_lq_lite);
	glTexImage2D(GL_TEXTURE_2D, 0, 4, 32, 32, 0, GL_LUMINANCE, GL_FLOAT, noise.noise_lq_lite);
	glTexParameteri(GL_TEXTURE_2D, GL_TEXTURE_MAG_FILTER, GL_LINEAR);
	glTexParameteri(GL_TEXTURE_2D, GL_TEXTURE_MIN_FILTER, GL_LINEAR);
	glTexParameteri(GL_TEXTURE_2D, GL_TEXTURE_WRAP_S, GL_REPEAT);
	glTexParameteri(GL_TEXTURE_2D, GL_TEXTURE_WRAP_T, GL_REPEAT);
	textureManager->setTexture("noise_lq_lite", noise_texture_lq_lite, 32, 32);

	glGenTextures(1, &noise_texture_lq);
	glBindTexture(GL_TEXTURE_2D, noise_texture_lq);
	glTexImage2D(GL_TEXTURE_2D, 0, 4, 256, 256, 0, GL_LUMINANCE, GL_FLOAT, noise.noise_lq);
	glTexParameteri(GL_TEXTURE_2D, GL_TEXTURE_MAG_FILTER, GL_LINEAR);
	glTexParameteri(GL_TEXTURE_2D, GL_TEXTURE_MIN_FILTER, GL_LINEAR);
	glTexParameteri(GL_TEXTURE_2D, GL_TEXTURE_WRAP_S, GL_REPEAT);
	glTexParameteri(GL_TEXTURE_2D, GL_TEXTURE_WRAP_T, GL_REPEAT);
	textureManager->setTexture("noise_lq", noise_texture_lq, 256, 256);

	glGenTextures(1, &noise_texture_mq);
	glBindTexture(GL_TEXTURE_2D, noise_texture_mq);
	glTexImage2D(GL_TEXTURE_2D, 0, 4, 256, 256, 0, GL_LUMINANCE, GL_FLOAT, noise.noise_mq);
	glTexParameteri(GL_TEXTURE_2D, GL_TEXTURE_MAG_FILTER, GL_LINEAR);
	glTexParameteri(GL_TEXTURE_2D, GL_TEXTURE_MIN_FILTER, GL_LINEAR);
	glTexParameteri(GL_TEXTURE_2D, GL_TEXTURE_WRAP_S, GL_REPEAT);
	glTexParameteri(GL_TEXTURE_2D, GL_TEXTURE_WRAP_T, GL_REPEAT);
	textureManager->setTexture("noise_mq", noise_texture_mq, 256, 256);

	glGenTextures(1, &noise_texture_hq);
	glBindTexture(GL_TEXTURE_2D, noise_texture_hq);
	glTexImage2D(GL_TEXTURE_2D, 0, 4, 256, 256, 0, GL_LUMINANCE, GL_FLOAT, noise.noise_hq);
	glTexParameteri(GL_TEXTURE_2D, GL_TEXTURE_MAG_FILTER, GL_LINEAR);
	glTexParameteri(GL_TEXTURE_2D, GL_TEXTURE_MIN_FILTER, GL_LINEAR);
	glTexParameteri(GL_TEXTURE_2D, GL_TEXTURE_WRAP_S, GL_REPEAT);
	glTexParameteri(GL_TEXTURE_2D, GL_TEXTURE_WRAP_T, GL_REPEAT);
	textureManager->setTexture("noise_hq", noise_texture_hq, 256, 256);

	glGenTextures(1, &noise_texture_perlin);
	glBindTexture(GL_TEXTURE_2D, noise_texture_perlin);
	glTexImage2D(GL_TEXTURE_2D, 0, 4, 512, 512, 0, GL_LUMINANCE, GL_FLOAT, noise.noise_perlin);
	glTexParameteri(GL_TEXTURE_2D, GL_TEXTURE_MAG_FILTER, GL_LINEAR);
	glTexParameteri(GL_TEXTURE_2D, GL_TEXTURE_MIN_FILTER, GL_LINEAR);
	glTexParameteri(GL_TEXTURE_2D, GL_TEXTURE_WRAP_S, GL_REPEAT);
	glTexParameteri(GL_TEXTURE_2D, GL_TEXTURE_WRAP_T, GL_REPEAT);
	textureManager->setTexture("noise_perlin", noise_texture_perlin, 512, 512);

	 glGenTextures( 1, &noise_texture_lq_vol );
	 glBindTexture( GL_TEXTURE_3D, noise_texture_lq_vol );
	 glTexImage3D(GL_TEXTURE_3D,0,4,32,32,32,0,GL_LUMINANCE,GL_FLOAT,noise.noise_lq_vol);
	 glTexParameteri(GL_TEXTURE_3D, GL_TEXTURE_MAG_FILTER, GL_LINEAR);
	 glTexParameteri(GL_TEXTURE_3D, GL_TEXTURE_MIN_FILTER, GL_LINEAR);
	 glTexParameteri(GL_TEXTURE_2D, GL_TEXTURE_WRAP_S, GL_REPEAT);
	 glTexParameteri(GL_TEXTURE_2D, GL_TEXTURE_WRAP_T, GL_REPEAT);
	 textureManager->setTexture("noisevol_lq", noise_texture_lq_vol, 256, 256);

	 glGenTextures( 1, &noise_texture_hq_vol );
	 glBindTexture( GL_TEXTURE_3D, noise_texture_hq_vol );
	 glTexImage3D(GL_TEXTURE_3D,0,4,32,32,32,0,GL_LUMINANCE,GL_FLOAT,noise.noise_hq_vol);
	 glTexParameteri(GL_TEXTURE_3D, GL_TEXTURE_MAG_FILTER, GL_LINEAR);
	 glTexParameteri(GL_TEXTURE_3D, GL_TEXTURE_MIN_FILTER, GL_LINEAR);
	 glTexParameteri(GL_TEXTURE_2D, GL_TEXTURE_WRAP_S, GL_REPEAT);
	 glTexParameteri(GL_TEXTURE_2D, GL_TEXTURE_WRAP_T, GL_REPEAT);
	 textureManager->setTexture("noisevol_hq", noise_texture_hq_vol, 8, 8);
#endif
}

// compile a user-defined shader from a preset. returns program ID if successful.
GLuint ShaderEngine::compilePresetShader(GLenum shaderType, Shader &pmShader, std::string &shaderFilename) {
    std::string program = pmShader.programSource;

    if (program.length() <= 0)
        return GL_FALSE;

    // replace "}" with return statement (this can probably be optimized for the GLSL conversion...)
    size_t found = program.rfind('}');
    if (found != std::string::npos)
    {
        //std::cout << "last '}' found at: " << int(found) << std::endl;
        program.replace(int(found), 1, "OUT.color.xyz=ret.xyz;\nOUT.color.w=1;\nreturn OUT;\n}");
    }
    else
        return GL_FALSE;

    // replace "{" with some variable declarations
    found = program.rfind('{');
    if (found != std::string::npos)
    {
        //std::cout << "first '{' found at: " << int(found) << std::endl;
//	Cg-era code:		program.replace(int(found), 1, "{\nfloat rad=getrad;\nfloat ang=getang;\n");
        const char *progMain = \
        "{\n"
        "float2 uv_orig = uv;\n"
        "float rad=getrad(uv);\n"
        "float ang=getang(uv);\n"
        "float3 ret;\n"
        "outtype OUT;\n";
        program.replace(int(found), 1, progMain);
    }
    else
        return GL_FALSE;

    // replace shader_body with entry point function
    found = program.find("shader_body");
    if (found != std::string::npos)
    {
        //std::cout << "first 'shader_body' found at: " << int(found) << std::endl;
        program.replace(int(found), 11, "outtype projectm(float2 uv : TEXCOORD0)\n");
    }
    else
        return GL_FALSE;

    pmShader.textures.clear();

    // set up texture samplers for all samplers references in the shader program
    found = 0;
    found = program.find("sampler_", found);
    while (found != std::string::npos)
    {
        found += 8;
        size_t end = program.find_first_of(" ;,\n\r)", found);

        if (end != std::string::npos)
        {
            std::string sampler = program.substr((int) found, (int) end - found);
            UserTexture* texture = new UserTexture(sampler);

            texture->texID = textureManager->getTexture(texture->name);
            if (texture->texID != 0)
            {
                texture->width = textureManager->getTextureWidth(texture->name);
                texture->height = textureManager->getTextureHeight(texture->name);
            }
            else
            {
                if (sampler.substr(0, 4) == "rand")
                {
                    std::string random_name = textureManager->getRandomTextureName(texture->name);
                    if (random_name.size() > 0)
                    {
                        texture->texID = textureManager->getTexture(random_name);
                        texture->width = textureManager->getTextureWidth(random_name);
                        texture->height = textureManager->getTextureHeight(random_name);
                    }
                }
                else
                {
                    std::string extensions[6];
                    extensions[0] = ".jpg";
                    extensions[1] = ".dds";
                    extensions[2] = ".png";
                    extensions[3] = ".tga";
                    extensions[4] = ".bmp";
                    extensions[5] = ".dib";

                    for (int x = 0; x < 6; x++)
                    {

                        std::string filename = texture->name + extensions[x];
                        texture->texID = textureManager->getTexture(filename);
                        if (texture->texID != 0)
                        {
                            texture->width = textureManager->getTextureWidth(filename);
                            texture->height = textureManager->getTextureHeight(filename);
                            break;
                        }
                    }

                }
            }
            if (texture->texID != 0 && pmShader.textures.find(texture->qname) == pmShader.textures.end())
                pmShader.textures[texture->qname] = texture;

            else
                delete (texture);
        }

        found = program.find("sampler_", found);
    }
    textureManager->clearRandomTextures();

    // add texture size vars
    found = 0;
    found = program.find("texsize_", found);
    while (found != std::string::npos)
    {
        found += 8;
        size_t end = program.find_first_of(" ;.,\n\r)", found);

        if (end != std::string::npos)
        {
            std::string tex = program.substr((int) found, (int) end - found);
            if (pmShader.textures.find(tex) != pmShader.textures.end())
            {
                UserTexture* texture = pmShader.textures[tex];
                texture->texsizeDefined = true;
                //std::cout << "texsize_" << tex << " found" << std::endl;
            }
        }
        found = program.find("texsize_", found);
    }

    // blur programs
    found = program.find("GetBlur3");
    if (found != std::string::npos)
        blur1_enabled = blur2_enabled = blur3_enabled = true;
    else
    {
        found = program.find("GetBlur2");
        if (found != std::string::npos)
            blur1_enabled = blur2_enabled = true;
        else
        {
            found = program.find("GetBlur1");
            if (found != std::string::npos)
                blur1_enabled = true;
        }
    }

    // now we need to prepend the HLSL template to the program

    // transpile from HLSL (aka preset shader aka directX shader) to GLSL (aka OpenGL shader lang)
    HLSLTranslator translator = HLSLTranslator();
    std::unique_ptr<std::string> glslSource = translator.parse(shaderType, shaderFilename.c_str(), program);
    if (!glslSource) {
        std::cerr << "Failed to parse shader from " << shaderFilename << std::endl;
        std::cerr << "Original program: " << program << std::endl;
        return GL_FALSE;
    }
    
    GLuint m_temp_vao;
    glGenVertexArrays(1, &m_temp_vao);
    glBindVertexArray(m_temp_vao);
    
    // now we have GLSL source for the preset shader program (hopefully it's valid!)
    // copmile the preset shader fragment shader with the standard vertex shader and cross our fingers
    return CompileShaderProgram(presetVertexShader, *glslSource.get());  // returns new program
}


void ShaderEngine::SetupShaderVariables(GLuint program, const Pipeline &pipeline, const PipelineContext &context)
{
    // pass info from projectM to the shader uniforms
    // these are the inputs: http://www.geisswerks.com/milkdrop/milkdrop_preset_authoring.html#3f6

	GLfloat slow_roam_cos[4] =	{ 0.5f + 0.5f * (float)cos(context.time * 0.005), 0.5f + 0.5f * (float)cos(context.time * 0.008), 0.5f + 0.5f * (float)cos(context.time * 0.013), 0.5f + 0.5f * (float)cos(context.time * 0.022) };
	GLfloat roam_cos[4] =	{ 0.5f + 0.5f * cosf(context.time * 0.3), 0.5f + 0.5f * cosf(context.time * 1.3), 0.5f + 0.5f * cosf(context.time * 5), 0.5f + 0.5f * cosf(context.time * 20) };
	GLfloat slow_roam_sin[4] =	{ 0.5f + 0.5f * sinf(context.time * 0.005), 0.5f + 0.5f * sinf(context.time * 0.008), 0.5f + 0.5f * sinf(context.time * 0.013), 0.5f + 0.5f * sinf(context.time * 0.022) };
	GLfloat roam_sin[4] =	{ 0.5f + 0.5f * sinf(context.time * 0.3), 0.5f + 0.5f * sinf(context.time * 1.3), 0.5f + 0.5f * sinf(context.time * 5), 0.5f + 0.5f * sinf(context.time * 20) };

	glProgramUniform4fv(program, glGetUniformLocation(program, "slow_roam_cos"), 4, slow_roam_cos);
	glProgramUniform4fv(program, glGetUniformLocation(program, "roam_cos"), 4, roam_cos);
	glProgramUniform4fv(program, glGetUniformLocation(program, "slow_roam_sin"), 4, slow_roam_sin);
	glProgramUniform4fv(program, glGetUniformLocation(program, "roam_sin"), 4, roam_sin);

	glProgramUniform1f(program, glGetUniformLocation(program, "time"), context.time);
	glProgramUniform4f(program, glGetUniformLocation(program, "rand_preset"), rand_preset[0], rand_preset[1], rand_preset[2],	rand_preset[3]);
	glProgramUniform4f(program, glGetUniformLocation(program, "rand_frame"), (rand() % 100) * .01, (rand() % 100) * .01, (rand()% 100) * .01, (rand() % 100) * .01);
	glProgramUniform1f(program, glGetUniformLocation(program, "fps"), context.fps);
	glProgramUniform1f(program, glGetUniformLocation(program, "frame"), context.frame);
	glProgramUniform1f(program, glGetUniformLocation(program, "progress"), context.progress);

	glProgramUniform1f(program, glGetUniformLocation(program, "blur1_min"), pipeline.blur1n);
	glProgramUniform1f(program, glGetUniformLocation(program, "blur1_max"), pipeline.blur1x);
	glProgramUniform1f(program, glGetUniformLocation(program, "blur2_min"), pipeline.blur2n);
	glProgramUniform1f(program, glGetUniformLocation(program, "blur2_max"), pipeline.blur2x);
	glProgramUniform1f(program, glGetUniformLocation(program, "blur3_min"), pipeline.blur3n);
	glProgramUniform1f(program, glGetUniformLocation(program, "blur3_max"), pipeline.blur3x);

	glProgramUniform1f(program, glGetUniformLocation(program, "bass"), beatDetect->bass);
	glProgramUniform1f(program, glGetUniformLocation(program, "mid"), beatDetect->mid);
	glProgramUniform1f(program, glGetUniformLocation(program, "treb"), beatDetect->treb);
	glProgramUniform1f(program, glGetUniformLocation(program, "bass_att"), beatDetect->bass_att);
	glProgramUniform1f(program, glGetUniformLocation(program, "mid_att"), beatDetect->mid_att);
	glProgramUniform1f(program, glGetUniformLocation(program, "treb_att"), beatDetect->treb_att);
	glProgramUniform1f(program, glGetUniformLocation(program, "vol"), beatDetect->vol);
	glProgramUniform1f(program, glGetUniformLocation(program, "vol_att"), beatDetect->vol);

	glProgramUniform4f(program, glGetUniformLocation(program, "texsize"), texsize, texsize, 1 / (float) texsize, 1
			/ (float) texsize);
	glProgramUniform4f(program, glGetUniformLocation(program, "aspect"), 1 / aspect, 1, aspect, 1);

    /*
	if (blur1_enabled)
	{
		cgGLSetTextureParameter(program, glGetUniformLocation(program, "sampler_blur1"), blur1_tex);
		cgGLEnableTextureParameter(program, glGetUniformLocation(program, "sampler_blur1"));
	}
	if (blur2_enabled)
	{
		cgGLSetTextureParameter(glGetUniformLocation(program, "sampler_blur2"), blur2_tex);
		cgGLEnableTextureParameter(glGetUniformLocation(program, "sampler_blur2"));
	}
	if (blur3_enabled)
	{
		cgGLSetTextureParameter(glGetUniformLocation(program, "sampler_blur3"), blur3_tex);
		cgGLEnableTextureParameter(glGetUniformLocation(program, "sampler_blur3"));
	}
     */
}

void ShaderEngine::setupUserTexture(GLuint program, const UserTexture* texture)
{
	std::string samplerName = "sampler_" + texture->qname;

 	// FIXME: check if each texture binding will overwrite previous one

    // https://www.khronos.org/opengl/wiki/Sampler_(GLSL)#Binding_textures_to_samplers
	GLint param = glGetUniformLocation(program, samplerName.c_str());
    if (param < 0) {
        // FIXME: turn this on and fix it.
        // i think sampler names are carrying over from previous shaders...
//        std::cerr << "invalid uniform name " << samplerName << std::endl;
        return;
    }

    glUniform1i(param, 0);

    glActiveTexture(GL_TEXTURE0 + 0);
    glBindTexture(GL_TEXTURE_2D, texture->texID);

	if (texture->texsizeDefined)
	{
		std::string texsizeName = "texsize_" + texture->name;
        GLint textSizeParam = glGetUniformLocation(program, texsizeName.c_str());
        if (param >= 0) {
            glProgramUniform4f(program, textSizeParam, texture->width, texture->height,
                               1 / (float) texture->width, 1 / (float) texture->height);
        } else {
            std::cerr << "invalid texsizeName " << texsizeName << std::endl;
            return;
        }
	}
}

void ShaderEngine::setupUserTextureState(GLuint program, const UserTexture* texture)
{
    glBindTexture(GL_TEXTURE_2D, texture->texID);
    glTexParameterf(GL_TEXTURE_2D, GL_TEXTURE_MAG_FILTER, texture->bilinear ? GL_LINEAR : GL_NEAREST);
    glTexParameterf(GL_TEXTURE_2D, GL_TEXTURE_MIN_FILTER, texture->bilinear ? GL_LINEAR : GL_NEAREST);
#ifndef GL_TRANSITION
    glTexParameterf(GL_TEXTURE_2D, GL_TEXTURE_WRAP_S, texture->wrap ? GL_REPEAT : GL_CLAMP_TO_EDGE);
    glTexParameterf(GL_TEXTURE_2D, GL_TEXTURE_WRAP_T, texture->wrap ? GL_REPEAT : GL_CLAMP_TO_EDGE);
#endif
}

void ShaderEngine::SetupShaderQVariables(GLuint program, const Pipeline &q)
{
// static shader code: q[1-32] are copies of _q[a-h] float4
//#define q1 _qa.x
//#define q2 _qa.y
//#define q3 _qa.z
//#define q4 _qa.w

	// FIXME: to validate

    // set program uniform "_q[a-h]" values (_qa.x, _qa.y, _qa.z, _qa.w, _qb.x, _qb.y ... )
    for (int i=0; i < 32; i+=4) {
        std::string varName = "q";
        varName.push_back('a' + i/4);
        int loc = glGetUniformLocation(program, varName.c_str());
        glProgramUniform4f(program, loc, q.q[i], q.q[i+1], q.q[i+2], q.q[i+3]);
    }
}

void ShaderEngine::setAspect(float aspect)
{
	this->aspect = aspect;
}
void ShaderEngine::RenderBlurTextures(const Pipeline &pipeline, const PipelineContext &pipelineContext, const int texsize)
{
#ifndef GL_TRANSITION
	if (blur1_enabled || blur2_enabled || blur3_enabled)
	{
        glUseProgram(programID_blur);

        glProgramUniform4f(programID_blur, glGetUniformLocation(programID_blur, "srctexsize"), texsize/2, texsize/2, 2 / (float) texsize,
                2 / (float) texsize);


		float tex[4][2] =
		{
		{ 0, 1 },
		{ 0, 0 },
		{ 1, 0 },
		{ 1, 1 } };

		glBlendFunc(GL_ONE, GL_ZERO);
		glColor4f(1.0, 1.0, 1.0, 1.0f);

		glBindTexture(GL_TEXTURE_2D, mainTextureId);
		glEnable(GL_TEXTURE_2D);

		glEnableClientState(GL_VERTEX_ARRAY);
		glDisableClientState(GL_COLOR_ARRAY);
		glEnableClientState(GL_TEXTURE_COORD_ARRAY);
		glTexCoordPointer(2, GL_FLOAT, 0, tex);

		if (blur1_enabled)
		{
			float pointsold[4][2] =
			{
			{ 0, 1 },
			{ 0, 0 },
			{ 1, 0 },
			{ 1, 1 } };
			float points[4][2] =
						{
						{ 0, 0.5 },
						{ 0, 0 },
						{ 0.5, 0 },
						{ 0.5, 0.5 } };


			glVertexPointer(2, GL_FLOAT, 0, points);
			glBlendFunc(GL_ONE,GL_ZERO);
			glDrawArrays(GL_TRIANGLE_FAN, 0, 4);


			glBindTexture(GL_TEXTURE_2D, blur1_tex);
			glCopyTexSubImage2D(GL_TEXTURE_2D, 0, 0, 0, 0, 0, texsize/2, texsize/2);


		}

		if (blur2_enabled)
		{


			float points[4][2] =
			{
			{ 0, 0.25 },
			{ 0, 0 },
			{ 0.25, 0 },
			{ 0.25, 0.25 } };

			glVertexPointer(2, GL_FLOAT, 0, points);
			glBlendFunc(GL_ONE,GL_ZERO);
			glDrawArrays(GL_TRIANGLE_FAN, 0, 4);



						glBindTexture(GL_TEXTURE_2D, blur2_tex);
						glCopyTexSubImage2D(GL_TEXTURE_2D, 0, 0, 0, 0, 0, texsize/4, texsize/4);


		}

		if (blur3_enabled)
		{
            glProgramUniform4f(programID_blur, glGetUniformLocation(programID_blur, "srctexsize"), texsize/4, texsize/4, 4 / (float) texsize,
                               4/ (float) texsize);

			float points[4][2] =
			{
			{ 0, 0.125 },
			{ 0, 0 },
			{ 0.125, 0 },
			{ 0.125, 0.125 } };

			glVertexPointer(2, GL_FLOAT, 0, points);
			glBlendFunc(GL_ONE,GL_ZERO);
			glDrawArrays(GL_TRIANGLE_FAN, 0, 4);



						glBindTexture(GL_TEXTURE_2D, blur3_tex);
						glCopyTexSubImage2D(GL_TEXTURE_2D, 0, 0, 0, 0, 0, texsize/8, texsize/8);


		}
		glDisable(GL_TEXTURE_2D);
		glBlendFunc(GL_SRC_ALPHA, GL_ONE_MINUS_SRC_ALPHA);

	}
#endif
}

void ShaderEngine::linkProgram(GLuint programID) {
    glLinkProgram(programID);

    GLint program_linked;
    glGetProgramiv(programID, GL_LINK_STATUS, &program_linked);
    if (program_linked == GL_TRUE) {
		return;	// success
	}

    int InfoLogLength;
    glGetProgramiv(programID, GL_INFO_LOG_LENGTH, &InfoLogLength);
    if ( InfoLogLength > 0 ){
        std::vector<char> ProgramErrorMessage(InfoLogLength+1);
        glGetProgramInfoLog(programID, InfoLogLength, NULL, &ProgramErrorMessage[0]);
        std::cerr << "Failed to link program: " << &ProgramErrorMessage[0] << std::endl;
    }
}

#pragma mark Preset Shaders

void ShaderEngine::loadPresetShaders(Pipeline &pipeline) {
    // compile and link warp and composite shaders from pipeline
    programID_presetWarp = loadPresetShader(pipeline.warpShader, pipeline.warpShaderFilename);
    programID_presetComp = loadPresetShader(pipeline.compositeShader, pipeline.compositeShaderFilename);

    if (programID_presetComp != GL_FALSE)
        presetCompShaderLoaded = true;
    
    if (programID_presetWarp != GL_FALSE)
        presetWarpShaderLoaded = true;
    
    std::cout << "Preset composite shader active: " << presetCompShaderLoaded << ", preset warp shader active: " << presetWarpShaderLoaded << std::endl;
}

GLuint ShaderEngine::loadPresetShader(Shader &presetShader, std::string &shaderFilename) {
    // i think they're always fragment shaders? not positive -mischa
    GLuint program = compilePresetShader(GL_FRAGMENT_SHADER, presetShader, shaderFilename);

    if (program == GL_FALSE) {
        // failed to compile
        return GL_FALSE;
    }
//    printf("linked shader %s\n", presetShader.presetPath.c_str());

    // pass texture info from preset to shader
    for (auto &userTexture : presetShader.textures) {
        setupUserTextureState(program, userTexture.second);
        setupUserTexture(program, userTexture.second);
    }

    return program;

}

// deactivate preset shaders
void ShaderEngine::disablePresetShaders() {
    if (presetCompShaderLoaded)
        glDeleteProgram(programID_presetComp);
    
    if (presetWarpShaderLoaded)
        glDeleteProgram(programID_presetWarp);
    
    presetCompShaderLoaded = false;
    presetWarpShaderLoaded = false;
}

void ShaderEngine::reset()
{
    disablePresetShaders();
	rand_preset[0] = (rand() % 100) * .01;
	rand_preset[1] = (rand() % 100) * .01;
	rand_preset[2] = (rand() % 100) * .01;
	rand_preset[3] = (rand() % 100) * .01;
}

GLuint ShaderEngine::CompileShaderProgram(const std::string & VertexShaderCode, const std::string & FragmentShaderCode){

    // Create the shaders
    GLuint VertexShaderID = glCreateShader(GL_VERTEX_SHADER);
    GLuint FragmentShaderID = glCreateShader(GL_FRAGMENT_SHADER);

    GLint Result = GL_FALSE;
    int InfoLogLength;


    // Compile Vertex Shader
    char const * VertexSourcePointer = VertexShaderCode.c_str();
    glShaderSource(VertexShaderID, 1, &VertexSourcePointer , NULL);
    glCompileShader(VertexShaderID);
    checkCompileStatus(VertexShaderID, "built-in vertex shader");


    // Compile Fragment Shader
    char const * FragmentSourcePointer = FragmentShaderCode.c_str();
    glShaderSource(FragmentShaderID, 1, &FragmentSourcePointer , NULL);
    glCompileShader(FragmentShaderID);
    checkCompileStatus(FragmentShaderID, "built-in fragment shader");

    
    // Link the program
    GLuint programID = glCreateProgram();
    
    glAttachShader(programID, VertexShaderID);
    glAttachShader(programID, FragmentShaderID);
    linkProgram(programID);

    glValidateProgram(programID);

    // Check the program
    glGetProgramiv(programID, GL_VALIDATE_STATUS, &Result);
    glGetProgramiv(programID, GL_INFO_LOG_LENGTH, &InfoLogLength);
    if ( InfoLogLength > 0 ){
        std::vector<char> ProgramErrorMessage(InfoLogLength+1);
        glGetProgramInfoLog(programID, InfoLogLength, NULL, &ProgramErrorMessage[0]);
        fprintf(stderr, "%s\n", &ProgramErrorMessage[0]);
    }


    glDetachShader(programID, VertexShaderID);
    glDetachShader(programID, FragmentShaderID);

    glDeleteShader(VertexShaderID);
    glDeleteShader(FragmentShaderID);

    return programID;
}

// use the appropriate shader program for rendering the interpolation.
// it will use the preset shader if available, otherwise the textured shader
void ShaderEngine::enableInterpolationShader(Shader &shader, const Pipeline &pipeline, const PipelineContext &pipelineContext) {
    if (presetWarpShaderLoaded && PRESET_SHADERS_ENABLED) {
        glUseProgram(programID_presetWarp);

        for (std::map<std::string, UserTexture*>::const_iterator pos = shader.textures.begin(); pos	!= shader.textures.end(); ++pos)
                            setupUserTextureState(programID_presetWarp, pos->second);

        for (std::map<std::string, UserTexture*>::const_iterator pos = shader.textures.begin(); pos
                        != shader.textures.end(); ++pos)
                    setupUserTexture(programID_presetWarp, pos->second);

        SetupShaderVariables(programID_presetWarp, pipeline, pipelineContext);
        SetupShaderQVariables(programID_presetWarp, pipeline);

    } else {
        glUseProgram(programID_v2f_c4f_t2f);
    }
}

void ShaderEngine::enableCompositeShader(Shader &shader, const Pipeline &pipeline, const PipelineContext &pipelineContext) {
    if (presetCompShaderLoaded && PRESET_SHADERS_ENABLED) {
        glUseProgram(programID_presetComp);

        for (std::map<std::string, UserTexture*>::const_iterator pos = shader.textures.begin(); pos	!= shader.textures.end(); ++pos)
                            setupUserTextureState(programID_presetComp, pos->second);

        for (std::map<std::string, UserTexture*>::const_iterator pos = shader.textures.begin(); pos
                        != shader.textures.end(); ++pos)
                    setupUserTexture(programID_presetWarp, pos->second);

        SetupShaderVariables(programID_presetWarp, pipeline, pipelineContext);
        SetupShaderQVariables(programID_presetWarp, pipeline);

    } else {
        glUseProgram(programID_v2f_c4f_t2f);
    }
}<|MERGE_RESOLUTION|>--- conflicted
+++ resolved
@@ -231,14 +231,7 @@
 
 ShaderEngine::ShaderEngine() : presetCompShaderLoaded(false), presetWarpShaderLoaded(false)
 {
-<<<<<<< HEAD
-=======
-#ifdef USE_CG
-	SetupCg();
-#endif
-    
     // glValidateProgram needs a VAO for its checks
->>>>>>> 3af10288
     GLuint m_temp_vao;
     glGenVertexArrays(1, &m_temp_vao);
     glBindVertexArray(m_temp_vao);
@@ -251,28 +244,7 @@
     UNIFORM_V2F_C4F_T2F_VERTEX_TRANFORMATION = glGetUniformLocation(programID_v2f_c4f_t2f, "vertex_transformation");
     UNIFORM_V2F_C4F_T2F_FRAG_TEXTURE_SAMPLER = glGetUniformLocation(programID_v2f_c4f_t2f, "texture_sampler");
 
-<<<<<<< HEAD
-
-    /* TODO compile blur programs: needed for RenderBlurTextures
-     * why 2 blur programs loaded for only one effectively used ???????
-     *
-	
-blur1Program = cgCreateProgram(myCgContext, CG_SOURCE, blurProgram.c_str(), myCgProfile, "blur1", NULL);
-
-    std::string blur1Filename = "blur1";
-    checkForCgCompileError(blur1Filename, "creating blur1 program");
-	if (blur1Program == NULL)
-		exit(1);
-	cgGLLoadProgram(blur1Program);
-
-	checkForCgError("loading blur1 program");
-
-	blur2Program = cgCreateProgram(myCgContext, CG_SOURCE, blurProgram.c_str(), myCgProfile, "blurVert", NULL);
-*/
-
-=======
     glDeleteVertexArrays(1, &m_temp_vao);
->>>>>>> 3af10288
 }
 
 ShaderEngine::~ShaderEngine()
