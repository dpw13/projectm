--- conflicted
+++ resolved
@@ -8,37 +8,15 @@
 #ifndef SHADERENGINE_HPP_
 #define SHADERENGINE_HPP_
 
-#include <GL/glew.h>
-
 #include "Common.hpp"
-<<<<<<< HEAD
-
-#ifdef USE_GLES1
-#include <GLES/gl.h>
-#else
-#ifdef __APPLE__
-#include <OpenGL/gl.h>
-#include <OpenGL/glu.h>
-#else
-#include <GL/gl.h>
-#include <GL/glu.h>
-#endif
-#endif
-
-=======
 #include "projectM-opengl.h"
 
-#ifdef USE_CG
-#include <Cg/cg.h>
-#include <Cg/cgGL.h>
-#endif
-
-
->>>>>>> 5c66e081
 #include "Pipeline.hpp"
 #include "PipelineContext.hpp"
 class ShaderEngine;
 #include "TextureManager.hpp"
+
+#include "HLSLTranslator.hpp"
 
 #include <cstdlib>
 #include <iostream>
@@ -47,7 +25,6 @@
 #include "Shader.hpp"
 class ShaderEngine
 {
-<<<<<<< HEAD
     unsigned int mainTextureId;
     int texsize;
     float aspect;
@@ -84,70 +61,13 @@
     // void SetupUserTexture(CGprogram program, const UserTexture* texture);
     void SetupUserTextureState(const UserTexture* texture);
     GLuint makeShader(GLenum type, const char *filename);
-    void showInfoLog(
-                      GLuint object,
-                      PFNGLGETSHADERIVPROC glGet__iv,
-                      PFNGLGETSHADERINFOLOGPROC glGet__InfoLog
-                    );
-=======
-#ifdef USE_CG
+    bool LoadHLSLProgram(GLenum shaderType, Shader &shader, std::string &shaderFilename);
 
-
-  unsigned int mainTextureId;
-  int texsize;
-  float aspect;
-  BeatDetect *beatDetect;
-  TextureManager *textureManager;
-
-  GLuint noise_texture_lq_lite;
-  GLuint noise_texture_lq;
-  GLuint noise_texture_mq;
-  GLuint noise_texture_hq;
-  GLuint noise_texture_perlin;
-  GLuint noise_texture_lq_vol;
-  GLuint noise_texture_hq_vol;
-
-  bool blur1_enabled;
-  bool blur2_enabled;
-  bool blur3_enabled;
-  GLuint blur1_tex;
-  GLuint blur2_tex;
-  GLuint blur3_tex;
-
-  float rand_preset[4];
-
-  CGcontext   myCgContext;
-  CGprofile myCgProfile;
-  CGprogram   blur1Program;
-  CGprogram   blur2Program;
-
-  bool enabled;
-
-  std::map<Shader*,CGprogram> programs;
-
-   std::string cgTemplate;
-   std::string blurProgram;
-
- bool LoadCgProgram(Shader &shader, std::string &shaderFilename);
- bool checkForCgCompileError(std::string &context, const char *situation);
- void checkForCgError(const char *situation);
-
- void SetupCg();
- void SetupCgVariables(CGprogram program, const Pipeline &pipeline, const PipelineContext &pipelineContext);
- void SetupCgQVariables(CGprogram program, const Pipeline &pipeline);
-
- void SetupUserTexture(CGprogram program, const UserTexture* texture);
- void SetupUserTextureState(const UserTexture* texture);
-
-
-
-#endif
->>>>>>> 5c66e081
 public:
 	ShaderEngine();
 	virtual ~ShaderEngine();
     void RenderBlurTextures(const Pipeline  &pipeline, const PipelineContext &pipelineContext, const int texsize);
-	void loadShader(Shader &shader, std::string &shaderFilename);
+	void loadShader(GLenum shaderType, Shader &shader, std::string &shaderFilename);
 
 	void setParams(const int texsize, const unsigned int texId, const float aspect, BeatDetect *beatDetect, TextureManager *textureManager);
 	void reset();
