/*
 * VideoEcho.cpp
 *
 *  Created on: Jun 29, 2008
 *      Author: pete
 */

#include "VideoEcho.hpp"
#include "ShaderEngine.hpp"
#include <glm/gtc/type_ptr.hpp>

VideoEcho::VideoEcho(): a(0), zoom(1), orientation(Normal)
{
    Init();
}

VideoEcho::~VideoEcho()
{
}

void VideoEcho::InitVertexAttrib() {
    glEnableVertexAttribArray(0);
    glVertexAttribPointer(0, 2, GL_FLOAT, GL_FALSE, sizeof(float)*4, (void*)0);   // Positions

    glDisableVertexAttribArray(1);

    glEnableVertexAttribArray(2);
    glVertexAttribPointer(2, 2, GL_FLOAT, GL_FALSE, sizeof(float)*4, (void*)(sizeof(float)*2)); // Textures
}

void VideoEcho::Draw(RenderContext &context)
{
<<<<<<< HEAD
		float tex[4][2] = {{0, 1},
				   {0, 0},
				   {1, 0},
				   {1, 1}};
=======
		int flipx=1, flipy=1;
		switch (orientation)
		{
			case Normal: flipx=1;flipy=1;break;
			case FlipX: flipx=-1;flipy=1;break;
			case FlipY: flipx=1;flipy=-1;break;
			case FlipXY: flipx=-1;flipy=-1;break;
			default: flipx=1;flipy=1; break;
		}

    float buffer_data[8][2] = {
        {-0.5f*flipx, -0.5f*flipy},
        {0.0, 1.0},

        {-0.5f*flipx,  0.5f*flipy},
        {0.0, 0.0},

        { 0.5f*flipx,  0.5f*flipy},
        {1.0, 0.0},

        { 0.5f*flipx, -0.5f*flipy},
        {1.0, 1.0}
    };
>>>>>>> 82e2ffe5

    glm::mat4 mat_first_translation = glm::mat4(1.0);
    mat_first_translation[3][0] = -0.5;
    mat_first_translation[3][1] = -0.5;

<<<<<<< HEAD
#ifndef GL_TRANSITION
		glEnableClientState(GL_VERTEX_ARRAY);
		glDisableClientState(GL_COLOR_ARRAY);
		glEnableClientState(GL_TEXTURE_COORD_ARRAY);

		glVertexPointer(2,GL_FLOAT,0,points);
		glTexCoordPointer(2,GL_FLOAT,0,tex);
#endif
    
		//Now Blend the Video Echo
		glBlendFunc(GL_SRC_ALPHA, GL_ONE_MINUS_SRC_ALPHA);

#ifndef GL_TRANSITION
		glMatrixMode(GL_TEXTURE);

		//draw video echo
		glColor4f(1.0, 1.0, 1.0, a * masterAlpha);
		glTranslatef(.5, .5, 0);
		glScalef(1.0/zoom, 1.0/zoom, 1);
		glTranslatef(-.5, -.5, 0);
    
		int flipx=1, flipy=1;
		switch (orientation)
		{
			case Normal: flipx=1;flipy=1;break;
			case FlipX: flipx=-1;flipy=1;break;
			case FlipY: flipx=1;flipy=-1;break;
			case FlipXY: flipx=-1;flipy=-1;break;
			default: flipx=1;flipy=1; break;
		}
=======
    glm::mat4  mat_scale = glm::mat4(1.0);
    mat_scale[0][0] = 1.0/zoom;
    mat_scale[1][1] = 1.0/zoom;

    glm::mat4  mat_second_translation = glm::mat4(1.0);
    mat_second_translation[3][0] = 0.5;
    mat_second_translation[3][1] = 0.5;

    for (int i = 1; i < 8; i+=2) {
        glm::vec4 texture = glm::vec4(buffer_data[i][0], buffer_data[i][1], 0, 1);
        texture = mat_first_translation * texture;
        texture = mat_scale * texture;
        texture = mat_second_translation * texture;

        buffer_data[i][0] = texture[0];
        buffer_data[i][1] = texture[1];
    }


    glBindBuffer(GL_ARRAY_BUFFER, m_vboID);

    glBufferData(GL_ARRAY_BUFFER, sizeof(float) * 16, NULL, GL_DYNAMIC_DRAW);
    glBufferData(GL_ARRAY_BUFFER, sizeof(float) * 16, buffer_data, GL_DYNAMIC_DRAW);

    glBindBuffer(GL_ARRAY_BUFFER, 0);

    glActiveTexture(GL_TEXTURE0);

    glUseProgram(context.programID_v2f_c4f_t2f);

    glUniformMatrix4fv(ShaderEngine::Uniform_V2F_C4F_T2F_VertexTranformation(), 1, GL_FALSE, glm::value_ptr(context.mat_ortho));

    glUniform1i(ShaderEngine::Uniform_V2F_C4F_T2F_FragTextureSampler(), 0);
>>>>>>> 82e2ffe5

    glVertexAttrib4f(1, 1.0, 1.0, 1.0, a * masterAlpha);

    glBindVertexArray(m_vaoID);

<<<<<<< HEAD
		glBlendFunc(GL_SRC_ALPHA, GL_ONE_MINUS_SRC_ALPHA);

		glDisableClientState(GL_TEXTURE_COORD_ARRAY);
#endif
=======
    //draw video echo
    glDrawArrays(GL_TRIANGLE_FAN, 0, 4);

    glBindVertexArray(0);
>>>>>>> 82e2ffe5

    glBlendFunc(GL_SRC_ALPHA, GL_ONE_MINUS_SRC_ALPHA);
}<|MERGE_RESOLUTION|>--- conflicted
+++ resolved
@@ -30,12 +30,6 @@
 
 void VideoEcho::Draw(RenderContext &context)
 {
-<<<<<<< HEAD
-		float tex[4][2] = {{0, 1},
-				   {0, 0},
-				   {1, 0},
-				   {1, 1}};
-=======
 		int flipx=1, flipy=1;
 		switch (orientation)
 		{
@@ -59,44 +53,11 @@
         { 0.5f*flipx, -0.5f*flipy},
         {1.0, 1.0}
     };
->>>>>>> 82e2ffe5
 
     glm::mat4 mat_first_translation = glm::mat4(1.0);
     mat_first_translation[3][0] = -0.5;
     mat_first_translation[3][1] = -0.5;
 
-<<<<<<< HEAD
-#ifndef GL_TRANSITION
-		glEnableClientState(GL_VERTEX_ARRAY);
-		glDisableClientState(GL_COLOR_ARRAY);
-		glEnableClientState(GL_TEXTURE_COORD_ARRAY);
-
-		glVertexPointer(2,GL_FLOAT,0,points);
-		glTexCoordPointer(2,GL_FLOAT,0,tex);
-#endif
-    
-		//Now Blend the Video Echo
-		glBlendFunc(GL_SRC_ALPHA, GL_ONE_MINUS_SRC_ALPHA);
-
-#ifndef GL_TRANSITION
-		glMatrixMode(GL_TEXTURE);
-
-		//draw video echo
-		glColor4f(1.0, 1.0, 1.0, a * masterAlpha);
-		glTranslatef(.5, .5, 0);
-		glScalef(1.0/zoom, 1.0/zoom, 1);
-		glTranslatef(-.5, -.5, 0);
-    
-		int flipx=1, flipy=1;
-		switch (orientation)
-		{
-			case Normal: flipx=1;flipy=1;break;
-			case FlipX: flipx=-1;flipy=1;break;
-			case FlipY: flipx=1;flipy=-1;break;
-			case FlipXY: flipx=-1;flipy=-1;break;
-			default: flipx=1;flipy=1; break;
-		}
-=======
     glm::mat4  mat_scale = glm::mat4(1.0);
     mat_scale[0][0] = 1.0/zoom;
     mat_scale[1][1] = 1.0/zoom;
@@ -130,23 +91,15 @@
     glUniformMatrix4fv(ShaderEngine::Uniform_V2F_C4F_T2F_VertexTranformation(), 1, GL_FALSE, glm::value_ptr(context.mat_ortho));
 
     glUniform1i(ShaderEngine::Uniform_V2F_C4F_T2F_FragTextureSampler(), 0);
->>>>>>> 82e2ffe5
 
     glVertexAttrib4f(1, 1.0, 1.0, 1.0, a * masterAlpha);
 
     glBindVertexArray(m_vaoID);
 
-<<<<<<< HEAD
-		glBlendFunc(GL_SRC_ALPHA, GL_ONE_MINUS_SRC_ALPHA);
-
-		glDisableClientState(GL_TEXTURE_COORD_ARRAY);
-#endif
-=======
     //draw video echo
     glDrawArrays(GL_TRIANGLE_FAN, 0, 4);
 
     glBindVertexArray(0);
->>>>>>> 82e2ffe5
 
     glBlendFunc(GL_SRC_ALPHA, GL_ONE_MINUS_SRC_ALPHA);
 }