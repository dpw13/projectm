/*
 * Waveform.hpp
 *
 *  Created on: Jun 25, 2008
 *      Author: pete
 */

#include "projectM-opengl.h"
#include "Waveform.hpp"
#include <algorithm>
#include "BeatDetect.hpp"
#include "ShaderEngine.hpp"
#include <glm/gtc/type_ptr.hpp>

typedef float floatPair[2];
typedef float floatTriple[3];
typedef float floatQuad[4];

Waveform::Waveform(int samples)
: RenderItem(),samples(samples), points(samples), pointContext(samples)
{

	spectrum = false; /* spectrum data or pcm data */
	dots = false; /* draw wave as dots or lines */
	thick = false; /* draw thicker lines */
	additive = false; /* add color values together */

	scaling= 1; /* scale factor of waveform */
	smoothing = 0; /* smooth factor of waveform */
	sep = 0;

    Init();
}

void Waveform::InitVertexAttrib() {
    glEnableVertexAttribArray(0);
    glEnableVertexAttribArray(1);

    glVertexAttribPointer(0, 2, GL_FLOAT, GL_FALSE, sizeof(ColoredPoint), (void*)0);    // points
    glVertexAttribPointer(1, 4, GL_FLOAT, GL_FALSE, sizeof(ColoredPoint), (void*)(sizeof(float)*2));    // colors
}

void Waveform::Draw(RenderContext &context)
 {
	float *value1 = new float[samples];
	float *value2 = new float[samples];
	context.beatDetect->pcm->getPCM( value1, samples, 0, spectrum, smoothing, 0);
	context.beatDetect->pcm->getPCM( value2, samples, 1, spectrum, smoothing, 0);

	float mult= scaling*( spectrum ? 0.015f :1.0f);

		std::transform(&value1[0],&value1[samples],&value1[0],std::bind2nd(std::multiplies<float>(),mult));
		std::transform(&value2[0],&value2[samples],&value2[0],std::bind2nd(std::multiplies<float>(),mult));

	WaveformContext waveContext(samples, context.beatDetect);

	for(int x=0;x< samples;x++)
	{
		waveContext.sample = x/(float)(samples - 1);
		waveContext.sample_int = x;
		waveContext.left = value1[x];
		waveContext.right = value2[x];

		points[x] = PerPoint(points[x],waveContext);
	}

    std::vector<ColoredPoint> points_transf = points;

    for (std::vector<ColoredPoint>::iterator iter = points_transf.begin(); iter != points_transf.end(); ++iter) {
        (*iter).y = -( (*iter).y-1);
        (*iter).a *= masterAlpha;
    }

    glBindBuffer(GL_ARRAY_BUFFER, m_vboID);

    glBufferData(GL_ARRAY_BUFFER, sizeof(ColoredPoint) * samples, NULL, GL_DYNAMIC_DRAW);
    glBufferData(GL_ARRAY_BUFFER, sizeof(ColoredPoint) * samples, &points_transf[0], GL_DYNAMIC_DRAW);

    glBindBuffer(GL_ARRAY_BUFFER, 0);

    glUseProgram(context.programID_v2f_c4f);

    glUniformMatrix4fv(ShaderEngine::Uniform_V2F_C4F_VertexTranformation(), 1, GL_FALSE, glm::value_ptr(context.mat_ortho));

	if (additive)  glBlendFunc(GL_SRC_ALPHA, GL_ONE);
	else glBlendFunc(GL_SRC_ALPHA, GL_ONE_MINUS_SRC_ALPHA);

	if (thick)
	{
		glLineWidth(context.texsize <= 512 ? 2 : 2*context.texsize/512);

#ifndef GL_TRANSITION
<<<<<<< HEAD
			glEnableClientState(GL_VERTEX_ARRAY);
			glEnableClientState(GL_COLOR_ARRAY);
			glDisableClientState(GL_TEXTURE_COORD_ARRAY);
=======
		glPointSize(context.texsize <= 512 ? 2 : 2*context.texsize/512);
#endif
        glUniform1f(ShaderEngine::Uniform_V2F_C4F_VertexPointSize(), context.texsize <= 512 ? 2 : 2*context.texsize/512);
	}
    else
    {
#ifndef GL_TRANSITION
        glPointSize(context.texsize <= 512 ? 1 : context.texsize/512);
#endif
        glUniform1f(ShaderEngine::Uniform_V2F_C4F_VertexPointSize(), context.texsize <= 512 ? 1 : context.texsize/512);
    }
>>>>>>> 1cacdd67

    glBindVertexArray(m_vaoID);

    if (dots)	glDrawArrays(GL_POINTS,0,samples);
    else  	glDrawArrays(GL_LINE_STRIP,0,samples);

<<<<<<< HEAD
			glPointSize(context.texsize < 512 ? 1 : context.texsize/512);
			glLineWidth(context.texsize < 512 ? 1 : context.texsize/512);
#ifndef USE_GLES1
			glDisable(GL_LINE_STIPPLE);
#endif
			glBlendFunc(GL_SRC_ALPHA, GL_ONE_MINUS_SRC_ALPHA);
			//  glPopMatrix();
#endif
			delete[] colors;
			delete[] p;
			delete[] value1;
			delete[] value2;
=======
    glBindVertexArray(0);

	glLineWidth(context.texsize < 512 ? 1 : context.texsize/512);

	glBlendFunc(GL_SRC_ALPHA, GL_ONE_MINUS_SRC_ALPHA);
>>>>>>> 1cacdd67

	delete[] value1;
	delete[] value2;
   }<|MERGE_RESOLUTION|>--- conflicted
+++ resolved
@@ -90,11 +90,6 @@
 		glLineWidth(context.texsize <= 512 ? 2 : 2*context.texsize/512);
 
 #ifndef GL_TRANSITION
-<<<<<<< HEAD
-			glEnableClientState(GL_VERTEX_ARRAY);
-			glEnableClientState(GL_COLOR_ARRAY);
-			glDisableClientState(GL_TEXTURE_COORD_ARRAY);
-=======
 		glPointSize(context.texsize <= 512 ? 2 : 2*context.texsize/512);
 #endif
         glUniform1f(ShaderEngine::Uniform_V2F_C4F_VertexPointSize(), context.texsize <= 512 ? 2 : 2*context.texsize/512);
@@ -106,33 +101,17 @@
 #endif
         glUniform1f(ShaderEngine::Uniform_V2F_C4F_VertexPointSize(), context.texsize <= 512 ? 1 : context.texsize/512);
     }
->>>>>>> 1cacdd67
 
     glBindVertexArray(m_vaoID);
 
     if (dots)	glDrawArrays(GL_POINTS,0,samples);
     else  	glDrawArrays(GL_LINE_STRIP,0,samples);
 
-<<<<<<< HEAD
-			glPointSize(context.texsize < 512 ? 1 : context.texsize/512);
-			glLineWidth(context.texsize < 512 ? 1 : context.texsize/512);
-#ifndef USE_GLES1
-			glDisable(GL_LINE_STIPPLE);
-#endif
-			glBlendFunc(GL_SRC_ALPHA, GL_ONE_MINUS_SRC_ALPHA);
-			//  glPopMatrix();
-#endif
-			delete[] colors;
-			delete[] p;
-			delete[] value1;
-			delete[] value2;
-=======
     glBindVertexArray(0);
 
 	glLineWidth(context.texsize < 512 ? 1 : context.texsize/512);
 
 	glBlendFunc(GL_SRC_ALPHA, GL_ONE_MINUS_SRC_ALPHA);
->>>>>>> 1cacdd67
 
 	delete[] value1;
 	delete[] value2;
