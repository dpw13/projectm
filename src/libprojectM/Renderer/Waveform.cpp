/*
 * Waveform.hpp
 *
 *  Created on: Jun 25, 2008
 *      Author: pete
 */

#include "projectM-opengl.h"
#include "Waveform.hpp"
#include <algorithm>
#include "BeatDetect.hpp"
#include "ShaderEngine.hpp"
#include <glm/gtc/type_ptr.hpp>

typedef float floatPair[2];
typedef float floatTriple[3];
typedef float floatQuad[4];

Waveform::Waveform(int samples)
: RenderItem(),samples(samples), points(samples), pointContext(samples)
{
	spectrum = false; /* spectrum data or pcm data */
	dots = false; /* draw wave as dots or lines */
	thick = false; /* draw thicker lines */
	additive = false; /* add color values together */

	scaling = 1; /* scale factor of waveform */
	smoothing = 0; /* smooth factor of waveform */
	sep = 0;
<<<<<<< HEAD
}

void Waveform::Draw(RenderContext &context)
{
    
    //if (samples > 2048) samples = 2048;
    
    if (additive)
        glBlendFunc(GL_SRC_ALPHA, GL_ONE);
    else
        glBlendFunc(GL_SRC_ALPHA, GL_ONE_MINUS_SRC_ALPHA);
    
    if (thick)
    {
        glLineWidth(context.texsize <= 512 ? 2 : 2*context.texsize/512);
        glPointSize(context.texsize <= 512 ? 2 : 2*context.texsize/512);
        
    }
    else glPointSize(context.texsize <= 512 ? 1 : context.texsize/512);
    
    float *value1 = new float[samples];
    float *value2 = new float[samples];
    context.beatDetect->pcm->getPCM( value1, samples, 0, spectrum, smoothing, 0);
    context.beatDetect->pcm->getPCM( value2, samples, 1, spectrum, smoothing, 0);
    // printf("%f\n",pcmL[0]);
    
    
    float mult = scaling * (spectrum ? 0.015f :1.0f);

    std::transform(&value1[0],&value1[samples],&value1[0],std::bind2nd(std::multiplies<float>(),mult));
    std::transform(&value2[0],&value2[samples],&value2[0],std::bind2nd(std::multiplies<float>(),mult));
    
    WaveformContext waveContext(samples, context.beatDetect);
    
    for(int x=0;x< samples;x++)
    {
        waveContext.sample = x/(float)(samples - 1);
        waveContext.sample_int = x;
        waveContext.left = value1[x];
        waveContext.right = value2[x];
        
        points[x] = PerPoint(points[x],waveContext);
    }
    
    floatQuad *colors = new float[samples][4];
    floatPair *p = new float[samples][2];
    
    for(int x=0;x< samples;x++)
    {
        colors[x][0] = points[x].r;
        colors[x][1] = points[x].g;
        colors[x][2] = points[x].b;
        colors[x][3] = points[x].a * masterAlpha;
        
        p[x][0] = points[x].x;
        p[x][1] = -(points[x].y-1);
    }
    
    glBindBuffer(GL_ARRAY_BUFFER, vbo);
    glBufferData(GL_ARRAY_BUFFER, samples * 2, p, GL_DYNAMIC_DRAW);
    glVertexAttribPointer(context.shaderContext->positionAttribute, 2, GL_FLOAT, GL_FALSE, 0, 0);
    check_gl_error();
    
    GLuint cbo;
    glGenBuffers(1, &cbo);
    glBindBuffer(GL_ARRAY_BUFFER, cbo);
    glBufferData(GL_ARRAY_BUFFER, samples * 4, colors, GL_STREAM_DRAW);
//    glEnableVertexAttribArray(context.shaderContext->colorAttribute);
    glVertexAttribPointer(context.shaderContext->colorAttribute, 4, GL_FLOAT, GL_FALSE, 0, 0);
    glDeleteBuffers(1, &cbo);

//    glVertexPointer(2,GL_FLOAT,0,p);
//    glColorPointer(4,GL_FLOAT,0,colors);
    
    if (dots)
        glDrawArrays(GL_POINTS,0,samples);
    else
        glDrawArrays(GL_LINE_STRIP,0,samples);
    
    check_gl_error();
    
    glPointSize(context.texsize < 512 ? 1 : context.texsize/512);
    glLineWidth(context.texsize < 512 ? 1 : context.texsize/512);
//    glDisable(GL_LINE_STIPPLE);
    glBlendFunc(GL_SRC_ALPHA, GL_ONE_MINUS_SRC_ALPHA);
    
    delete[] colors;
    delete[] p;
    delete[] value1;
    delete[] value2;
}
=======

    Init();
}

void Waveform::InitVertexAttrib() {
    glEnableVertexAttribArray(0);
    glEnableVertexAttribArray(1);

    glVertexAttribPointer(0, 2, GL_FLOAT, GL_FALSE, sizeof(ColoredPoint), (void*)0);    // points
    glVertexAttribPointer(1, 4, GL_FLOAT, GL_FALSE, sizeof(ColoredPoint), (void*)(sizeof(float)*2));    // colors
}

void Waveform::Draw(RenderContext &context)
 {
	float *value1 = new float[samples];
	float *value2 = new float[samples];
	context.beatDetect->pcm->getPCM( value1, samples, 0, spectrum, smoothing, 0);
	context.beatDetect->pcm->getPCM( value2, samples, 1, spectrum, smoothing, 0);

	float mult= scaling*( spectrum ? 0.015f :1.0f);

		std::transform(&value1[0],&value1[samples],&value1[0],std::bind2nd(std::multiplies<float>(),mult));
		std::transform(&value2[0],&value2[samples],&value2[0],std::bind2nd(std::multiplies<float>(),mult));

	WaveformContext waveContext(samples, context.beatDetect);

	for(int x=0;x< samples;x++)
	{
		waveContext.sample = x/(float)(samples - 1);
		waveContext.sample_int = x;
		waveContext.left = value1[x];
		waveContext.right = value2[x];

		points[x] = PerPoint(points[x],waveContext);
	}

    std::vector<ColoredPoint> points_transf = points;

    for (std::vector<ColoredPoint>::iterator iter = points_transf.begin(); iter != points_transf.end(); ++iter) {
        (*iter).y = -( (*iter).y-1);
        (*iter).a *= masterAlpha;
    }

    glBindBuffer(GL_ARRAY_BUFFER, m_vboID);

    glBufferData(GL_ARRAY_BUFFER, sizeof(ColoredPoint) * samples, NULL, GL_DYNAMIC_DRAW);
    glBufferData(GL_ARRAY_BUFFER, sizeof(ColoredPoint) * samples, &points_transf[0], GL_DYNAMIC_DRAW);

    glBindBuffer(GL_ARRAY_BUFFER, 0);

    glUseProgram(context.programID_v2f_c4f);

    glUniformMatrix4fv(ShaderEngine::Uniform_V2F_C4F_VertexTranformation(), 1, GL_FALSE, glm::value_ptr(context.mat_ortho));

	if (additive)  glBlendFunc(GL_SRC_ALPHA, GL_ONE);
	else glBlendFunc(GL_SRC_ALPHA, GL_ONE_MINUS_SRC_ALPHA);

	if (thick)
	{
		glLineWidth(context.texsize <= 512 ? 2 : 2*context.texsize/512);

#ifndef GL_TRANSITION
		glPointSize(context.texsize <= 512 ? 2 : 2*context.texsize/512);
#endif
        glUniform1f(ShaderEngine::Uniform_V2F_C4F_VertexPointSize(), context.texsize <= 512 ? 2 : 2*context.texsize/512);
	}
    else
    {
#ifndef GL_TRANSITION
        glPointSize(context.texsize <= 512 ? 1 : context.texsize/512);
#endif
        glUniform1f(ShaderEngine::Uniform_V2F_C4F_VertexPointSize(), context.texsize <= 512 ? 1 : context.texsize/512);
    }

    glBindVertexArray(m_vaoID);

    if (dots)	glDrawArrays(GL_POINTS,0,samples);
    else  	glDrawArrays(GL_LINE_STRIP,0,samples);

    glBindVertexArray(0);

	glLineWidth(context.texsize < 512 ? 1 : context.texsize/512);

	glBlendFunc(GL_SRC_ALPHA, GL_ONE_MINUS_SRC_ALPHA);

	delete[] value1;
	delete[] value2;
   }
>>>>>>> 82e2ffe5
<|MERGE_RESOLUTION|>--- conflicted
+++ resolved
@@ -19,107 +19,15 @@
 Waveform::Waveform(int samples)
 : RenderItem(),samples(samples), points(samples), pointContext(samples)
 {
+
 	spectrum = false; /* spectrum data or pcm data */
 	dots = false; /* draw wave as dots or lines */
 	thick = false; /* draw thicker lines */
 	additive = false; /* add color values together */
 
-	scaling = 1; /* scale factor of waveform */
+	scaling= 1; /* scale factor of waveform */
 	smoothing = 0; /* smooth factor of waveform */
 	sep = 0;
-<<<<<<< HEAD
-}
-
-void Waveform::Draw(RenderContext &context)
-{
-    
-    //if (samples > 2048) samples = 2048;
-    
-    if (additive)
-        glBlendFunc(GL_SRC_ALPHA, GL_ONE);
-    else
-        glBlendFunc(GL_SRC_ALPHA, GL_ONE_MINUS_SRC_ALPHA);
-    
-    if (thick)
-    {
-        glLineWidth(context.texsize <= 512 ? 2 : 2*context.texsize/512);
-        glPointSize(context.texsize <= 512 ? 2 : 2*context.texsize/512);
-        
-    }
-    else glPointSize(context.texsize <= 512 ? 1 : context.texsize/512);
-    
-    float *value1 = new float[samples];
-    float *value2 = new float[samples];
-    context.beatDetect->pcm->getPCM( value1, samples, 0, spectrum, smoothing, 0);
-    context.beatDetect->pcm->getPCM( value2, samples, 1, spectrum, smoothing, 0);
-    // printf("%f\n",pcmL[0]);
-    
-    
-    float mult = scaling * (spectrum ? 0.015f :1.0f);
-
-    std::transform(&value1[0],&value1[samples],&value1[0],std::bind2nd(std::multiplies<float>(),mult));
-    std::transform(&value2[0],&value2[samples],&value2[0],std::bind2nd(std::multiplies<float>(),mult));
-    
-    WaveformContext waveContext(samples, context.beatDetect);
-    
-    for(int x=0;x< samples;x++)
-    {
-        waveContext.sample = x/(float)(samples - 1);
-        waveContext.sample_int = x;
-        waveContext.left = value1[x];
-        waveContext.right = value2[x];
-        
-        points[x] = PerPoint(points[x],waveContext);
-    }
-    
-    floatQuad *colors = new float[samples][4];
-    floatPair *p = new float[samples][2];
-    
-    for(int x=0;x< samples;x++)
-    {
-        colors[x][0] = points[x].r;
-        colors[x][1] = points[x].g;
-        colors[x][2] = points[x].b;
-        colors[x][3] = points[x].a * masterAlpha;
-        
-        p[x][0] = points[x].x;
-        p[x][1] = -(points[x].y-1);
-    }
-    
-    glBindBuffer(GL_ARRAY_BUFFER, vbo);
-    glBufferData(GL_ARRAY_BUFFER, samples * 2, p, GL_DYNAMIC_DRAW);
-    glVertexAttribPointer(context.shaderContext->positionAttribute, 2, GL_FLOAT, GL_FALSE, 0, 0);
-    check_gl_error();
-    
-    GLuint cbo;
-    glGenBuffers(1, &cbo);
-    glBindBuffer(GL_ARRAY_BUFFER, cbo);
-    glBufferData(GL_ARRAY_BUFFER, samples * 4, colors, GL_STREAM_DRAW);
-//    glEnableVertexAttribArray(context.shaderContext->colorAttribute);
-    glVertexAttribPointer(context.shaderContext->colorAttribute, 4, GL_FLOAT, GL_FALSE, 0, 0);
-    glDeleteBuffers(1, &cbo);
-
-//    glVertexPointer(2,GL_FLOAT,0,p);
-//    glColorPointer(4,GL_FLOAT,0,colors);
-    
-    if (dots)
-        glDrawArrays(GL_POINTS,0,samples);
-    else
-        glDrawArrays(GL_LINE_STRIP,0,samples);
-    
-    check_gl_error();
-    
-    glPointSize(context.texsize < 512 ? 1 : context.texsize/512);
-    glLineWidth(context.texsize < 512 ? 1 : context.texsize/512);
-//    glDisable(GL_LINE_STIPPLE);
-    glBlendFunc(GL_SRC_ALPHA, GL_ONE_MINUS_SRC_ALPHA);
-    
-    delete[] colors;
-    delete[] p;
-    delete[] value1;
-    delete[] value2;
-}
-=======
 
     Init();
 }
@@ -207,5 +115,4 @@
 
 	delete[] value1;
 	delete[] value2;
-   }
->>>>>>> 82e2ffe5
+   }