/**
   Include appropriate OpenGL headers for this platform.
**/

#ifndef  __PROJECTM_OPENGL_H__
#define  __PROJECTM_OPENGL_H__

<<<<<<< HEAD
// temporary flag signalling that we are using OpenGL 3 (as a stepping stone to getting to GLES compatibility)
#define GL_TRANSITION

void _check_gl_error(const char *file, int line);
#define check_gl_error() _check_gl_error(__FILE__,__LINE__)

#ifdef __APPLE__
//# include <OpenGL/gl.h>
# include <OpenGL/gl3.h>
#elif defined(_WIN32)
# include <windows.h>
#else /* linux/unix/other */
// may need to be changed to use GLES/GL3 or whatever is modern on linux
#  include <GL/gl.h>
=======
// stuff that needs to be ported to newer GL calls
#define GL_TRANSITION

#ifdef __APPLE__
# include <OpenGL/gl3.h>
# include <OpenGL/gl3ext.h>
#elif defined(_WIN32)
# include <windows.h>
#else /* linux/unix/other */
# ifdef USE_GLES
#  include <GLES3/gl3.h>
# else
#  if !defined(GL_GLEXT_PROTOTYPES)
#     define GL_GLEXT_PROTOTYPES
#  endif
#  include <GL/gl.h>
#  include <GL/glext.h>
# endif
>>>>>>> 82e2ffe5
#endif

#endif // __PROJECTM_OPENGL_H__<|MERGE_RESOLUTION|>--- conflicted
+++ resolved
@@ -5,22 +5,6 @@
 #ifndef  __PROJECTM_OPENGL_H__
 #define  __PROJECTM_OPENGL_H__
 
-<<<<<<< HEAD
-// temporary flag signalling that we are using OpenGL 3 (as a stepping stone to getting to GLES compatibility)
-#define GL_TRANSITION
-
-void _check_gl_error(const char *file, int line);
-#define check_gl_error() _check_gl_error(__FILE__,__LINE__)
-
-#ifdef __APPLE__
-//# include <OpenGL/gl.h>
-# include <OpenGL/gl3.h>
-#elif defined(_WIN32)
-# include <windows.h>
-#else /* linux/unix/other */
-// may need to be changed to use GLES/GL3 or whatever is modern on linux
-#  include <GL/gl.h>
-=======
 // stuff that needs to be ported to newer GL calls
 #define GL_TRANSITION
 
@@ -39,7 +23,6 @@
 #  include <GL/gl.h>
 #  include <GL/glext.h>
 # endif
->>>>>>> 82e2ffe5
 #endif
 
 #endif // __PROJECTM_OPENGL_H__