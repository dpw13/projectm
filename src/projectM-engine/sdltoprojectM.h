<<<<<<< HEAD
/**
 * projectM -- Milkdrop-esque visualisation SDK
 * Copyright (C)2003-2007 projectM Team
 *
 * This library is free software; you can redistribute it and/or
 * modify it under the terms of the GNU Lesser General Public
 * License as published by the Free Software Foundation; either
 * version 2.1 of the License, or (at your option) any later version.
 *
 * This library is distributed in the hope that it will be useful,
 * but WITHOUT ANY WARRANTY; without even the implied warranty of
 * MERCHANTABILITY or FITNESS FOR A PARTICULAR PURPOSE.  See the GNU
 * Lesser General Public License for more details.
 *
 * You should have received a copy of the GNU Lesser General Public
 * License along with this library; if not, write to the Free Software
 * Foundation, Inc., 59 Temple Place, Suite 330, Boston, MA  02111-1307  USA
 * See 'LICENSE.txt' included within this release
 *
 */
/**
 * $Id: sdltoprojectM.h,v 1.1 2004/10/08 00:35:28 cvs Exp $
 *
 * Translates SDL -> projectM variables
 *
 * $Log: sdltoprojectM.h,v $
 * Revision 1.1  2004/10/08 00:35:28  cvs
 * Moved and imported
 *
 * Revision 1.1.1.1  2004/10/04 12:56:00  cvs
 * Imported
 *
 */

#ifndef _SDLTOPROJECTM_H
#define _SDLTOPROJECTM_H

#include "libprojectM/event.h"

#ifdef WIN32
#include <SDL.h>
#else
#include <SDL/SDL.h>
#endif

projectMEvent sdl2pmEvent( SDL_Event event ) { \
							
    switch ( event.type ) { \
        case SDL_VIDEORESIZE:
            return PROJECTM_VIDEORESIZE; \
        case SDL_KEYUP: \
            return PROJECTM_KEYUP; \
        case SDL_KEYDOWN: \
            return PROJECTM_KEYDOWN; \
        default:
            return PROJECTM_KEYUP; \
      } \
  } \

projectMKeycode sdl2pmKeycode( SDLKey keysym ) { \
    switch ( keysym ) { \
        case SDLK_F1: \
            return PROJECTM_K_F1; \
        case SDLK_F2: \
            return PROJECTM_K_F2; \
        case SDLK_F3: \
            return PROJECTM_K_F3; \
        case SDLK_F4: \
            return PROJECTM_K_F4; \
        case SDLK_F5: \
            return PROJECTM_K_F5; \
        case SDLK_F6: \
            return PROJECTM_K_F6; \
        case SDLK_F7: \
            return PROJECTM_K_F7; \
        case SDLK_F8: \
            return PROJECTM_K_F8; \
        case SDLK_F9: \
            return PROJECTM_K_F9; \
        case SDLK_F10: \
            return PROJECTM_K_F10; \
        case SDLK_F11: \
            return PROJECTM_K_F11; \
        case SDLK_F12: \
            return PROJECTM_K_F12; \
	  case SDLK_ESCAPE: \
	    return PROJECTM_K_ESCAPE; 
    case SDLK_a:
      return PROJECTM_K_a;
    case SDLK_b:
      return PROJECTM_K_b;
    case SDLK_c:  
      return PROJECTM_K_c;
    case SDLK_d: 
      return PROJECTM_K_d; 
    case SDLK_e:
      return PROJECTM_K_e; 
    case SDLK_f: 
      return PROJECTM_K_f; 
    case SDLK_g: 
      return PROJECTM_K_g; 
    case SDLK_h: 
      return PROJECTM_K_h; 
    case SDLK_i: 
      return PROJECTM_K_i; 
    case SDLK_j:
      return PROJECTM_K_j;
    case SDLK_k:
      return PROJECTM_K_k;
    case SDLK_l:  
      return PROJECTM_K_l;
    case SDLK_m: 
      return PROJECTM_K_m; 
    case SDLK_n:
      return PROJECTM_K_n; 
    case SDLK_o: 
      return PROJECTM_K_o; 
    case SDLK_p: 
      return PROJECTM_K_p; 
    case SDLK_q: 
      return PROJECTM_K_q; 
    case SDLK_r: 
      return PROJECTM_K_r; 
    case SDLK_s: 
      return PROJECTM_K_s; 
    case SDLK_t:
      return PROJECTM_K_t; 
    case SDLK_u: 
      return PROJECTM_K_u; 
    case SDLK_v: 
      return PROJECTM_K_v; 
    case SDLK_w: 
      return PROJECTM_K_w; 
    case SDLK_x: 
      return PROJECTM_K_x; 
    case SDLK_y: 
      return PROJECTM_K_y; 
    case SDLK_z: 
      return PROJECTM_K_z; 
    case SDLK_UP:
      return PROJECTM_K_UP;
    case SDLK_RETURN:
      return PROJECTM_K_RETURN;
    case SDLK_RIGHT:
      return PROJECTM_K_RIGHT;
    case SDLK_LEFT:
      return PROJECTM_K_LEFT;
    case SDLK_DOWN:
      return PROJECTM_K_DOWN;
    case SDLK_PAGEUP:
      return PROJECTM_K_PAGEUP;
    case SDLK_PAGEDOWN:
      return PROJECTM_K_PAGEDOWN;
   
        default: \
            return PROJECTM_K_NONE; \
      } \
  } \

projectMModifier sdl2pmModifier( SDLMod mod ) { \
    return PROJECTM_KMOD_LSHIFT; \
  } \

#endif /** _SDLTOPROJECTM_H */
=======
/**
 * projectM -- Milkdrop-esque visualisation SDK
 * Copyright (C)2003-2007 projectM Team
 *
 * This library is free software; you can redistribute it and/or
 * modify it under the terms of the GNU Lesser General Public
 * License as published by the Free Software Foundation; either
 * version 2.1 of the License, or (at your option) any later version.
 *
 * This library is distributed in the hope that it will be useful,
 * but WITHOUT ANY WARRANTY; without even the implied warranty of
 * MERCHANTABILITY or FITNESS FOR A PARTICULAR PURPOSE.  See the GNU
 * Lesser General Public License for more details.
 *
 * You should have received a copy of the GNU Lesser General Public
 * License along with this library; if not, write to the Free Software
 * Foundation, Inc., 59 Temple Place, Suite 330, Boston, MA  02111-1307  USA
 * See 'LICENSE.txt' included within this release
 *
 */
/**
 * $Id: sdltoprojectM.hpp,v 1.1 2004/10/08 00:35:28 cvs Exp $
 *
 * Translates SDL -> projectM variables
 *
 * $Log: sdltoprojectM.hpp,v $
 * Revision 1.1  2004/10/08 00:35:28  cvs
 * Moved and imported
 *
 * Revision 1.1.1.1  2004/10/04 12:56:00  cvs
 * Imported
 *
 */

#ifndef _SDLTOPROJECTM_H
#define _SDLTOPROJECTM_H

#include "event.h"

 //#include "projectM/projectM.hpp"
#ifdef WIN32
#include <SDL.h>
#else
#include <SDL/SDL.h>
#endif

inline projectMEvent sdl2pmEvent( SDL_Event event ) { \
							
    switch ( event.type ) { \
        case SDL_VIDEORESIZE:
            return PROJECTM_VIDEORESIZE; \
        case SDL_KEYUP: \
            return PROJECTM_KEYUP; \
        case SDL_KEYDOWN: \
            return PROJECTM_KEYDOWN; \
        default:
            return PROJECTM_KEYUP; \
      } \
  } \

inline projectMKeycode sdl2pmKeycode( SDLKey keysym ) { \
    switch ( keysym ) { \
        case SDLK_F1: \
            return PROJECTM_K_F1; \
        case SDLK_F2: \
            return PROJECTM_K_F2; \
        case SDLK_F3: \
            return PROJECTM_K_F3; \
        case SDLK_F4: \
            return PROJECTM_K_F4; \
        case SDLK_F5: \
            return PROJECTM_K_F5; \
        case SDLK_F6: \
            return PROJECTM_K_F6; \
        case SDLK_F7: \
            return PROJECTM_K_F7; \
        case SDLK_F8: \
            return PROJECTM_K_F8; \
        case SDLK_F9: \
            return PROJECTM_K_F9; \
        case SDLK_F10: \
            return PROJECTM_K_F10; \
        case SDLK_F11: \
            return PROJECTM_K_F11; \
        case SDLK_F12: \
            return PROJECTM_K_F12; \
	  case SDLK_ESCAPE: \
	    return PROJECTM_K_ESCAPE; 
    case SDLK_a:
      return PROJECTM_K_a;
    case SDLK_b:
      return PROJECTM_K_b;
    case SDLK_c:  
      return PROJECTM_K_c;
    case SDLK_d: 
      return PROJECTM_K_d; 
    case SDLK_e:
      return PROJECTM_K_e; 
    case SDLK_f: 
      return PROJECTM_K_f; 
    case SDLK_g: 
      return PROJECTM_K_g; 
    case SDLK_h: 
      return PROJECTM_K_h; 
    case SDLK_i: 
      return PROJECTM_K_i; 
    case SDLK_j:
      return PROJECTM_K_j;
    case SDLK_k:
      return PROJECTM_K_k;
    case SDLK_l:  
      return PROJECTM_K_l;
    case SDLK_m: 
      return PROJECTM_K_m; 
    case SDLK_n:
      return PROJECTM_K_n; 
    case SDLK_o: 
      return PROJECTM_K_o; 
    case SDLK_p: 
      return PROJECTM_K_p; 
    case SDLK_q: 
      return PROJECTM_K_q; 
    case SDLK_r: 
      return PROJECTM_K_r; 
    case SDLK_s: 
      return PROJECTM_K_s; 
    case SDLK_t:
      return PROJECTM_K_t; 
    case SDLK_u: 
      return PROJECTM_K_u; 
    case SDLK_v: 
      return PROJECTM_K_v; 
    case SDLK_w: 
      return PROJECTM_K_w; 
    case SDLK_x: 
      return PROJECTM_K_x; 
    case SDLK_y: 
      return PROJECTM_K_y; 
    case SDLK_z: 
      return PROJECTM_K_z; 
    case SDLK_UP:
      return PROJECTM_K_UP;
    case SDLK_RETURN:
      return PROJECTM_K_RETURN;
    case SDLK_RIGHT:
      return PROJECTM_K_RIGHT;
    case SDLK_LEFT:
      return PROJECTM_K_LEFT;
    case SDLK_DOWN:
      return PROJECTM_K_DOWN;
    case SDLK_PAGEUP:
      return PROJECTM_K_PAGEUP;
    case SDLK_PAGEDOWN:
      return PROJECTM_K_PAGEDOWN;
   
        default: \
            return PROJECTM_K_NONE; \
      } \
  } \

inline projectMModifier sdl2pmModifier( SDLMod mod ) { \
    return PROJECTM_KMOD_LSHIFT; \
  } \

#endif /** _SDLTOPROJECTM_H */
>>>>>>> 5208a187
<|MERGE_RESOLUTION|>--- conflicted
+++ resolved
@@ -1,169 +1,3 @@
-<<<<<<< HEAD
-/**
- * projectM -- Milkdrop-esque visualisation SDK
- * Copyright (C)2003-2007 projectM Team
- *
- * This library is free software; you can redistribute it and/or
- * modify it under the terms of the GNU Lesser General Public
- * License as published by the Free Software Foundation; either
- * version 2.1 of the License, or (at your option) any later version.
- *
- * This library is distributed in the hope that it will be useful,
- * but WITHOUT ANY WARRANTY; without even the implied warranty of
- * MERCHANTABILITY or FITNESS FOR A PARTICULAR PURPOSE.  See the GNU
- * Lesser General Public License for more details.
- *
- * You should have received a copy of the GNU Lesser General Public
- * License along with this library; if not, write to the Free Software
- * Foundation, Inc., 59 Temple Place, Suite 330, Boston, MA  02111-1307  USA
- * See 'LICENSE.txt' included within this release
- *
- */
-/**
- * $Id: sdltoprojectM.h,v 1.1 2004/10/08 00:35:28 cvs Exp $
- *
- * Translates SDL -> projectM variables
- *
- * $Log: sdltoprojectM.h,v $
- * Revision 1.1  2004/10/08 00:35:28  cvs
- * Moved and imported
- *
- * Revision 1.1.1.1  2004/10/04 12:56:00  cvs
- * Imported
- *
- */
-
-#ifndef _SDLTOPROJECTM_H
-#define _SDLTOPROJECTM_H
-
-#include "libprojectM/event.h"
-
-#ifdef WIN32
-#include <SDL.h>
-#else
-#include <SDL/SDL.h>
-#endif
-
-projectMEvent sdl2pmEvent( SDL_Event event ) { \
-							
-    switch ( event.type ) { \
-        case SDL_VIDEORESIZE:
-            return PROJECTM_VIDEORESIZE; \
-        case SDL_KEYUP: \
-            return PROJECTM_KEYUP; \
-        case SDL_KEYDOWN: \
-            return PROJECTM_KEYDOWN; \
-        default:
-            return PROJECTM_KEYUP; \
-      } \
-  } \
-
-projectMKeycode sdl2pmKeycode( SDLKey keysym ) { \
-    switch ( keysym ) { \
-        case SDLK_F1: \
-            return PROJECTM_K_F1; \
-        case SDLK_F2: \
-            return PROJECTM_K_F2; \
-        case SDLK_F3: \
-            return PROJECTM_K_F3; \
-        case SDLK_F4: \
-            return PROJECTM_K_F4; \
-        case SDLK_F5: \
-            return PROJECTM_K_F5; \
-        case SDLK_F6: \
-            return PROJECTM_K_F6; \
-        case SDLK_F7: \
-            return PROJECTM_K_F7; \
-        case SDLK_F8: \
-            return PROJECTM_K_F8; \
-        case SDLK_F9: \
-            return PROJECTM_K_F9; \
-        case SDLK_F10: \
-            return PROJECTM_K_F10; \
-        case SDLK_F11: \
-            return PROJECTM_K_F11; \
-        case SDLK_F12: \
-            return PROJECTM_K_F12; \
-	  case SDLK_ESCAPE: \
-	    return PROJECTM_K_ESCAPE; 
-    case SDLK_a:
-      return PROJECTM_K_a;
-    case SDLK_b:
-      return PROJECTM_K_b;
-    case SDLK_c:  
-      return PROJECTM_K_c;
-    case SDLK_d: 
-      return PROJECTM_K_d; 
-    case SDLK_e:
-      return PROJECTM_K_e; 
-    case SDLK_f: 
-      return PROJECTM_K_f; 
-    case SDLK_g: 
-      return PROJECTM_K_g; 
-    case SDLK_h: 
-      return PROJECTM_K_h; 
-    case SDLK_i: 
-      return PROJECTM_K_i; 
-    case SDLK_j:
-      return PROJECTM_K_j;
-    case SDLK_k:
-      return PROJECTM_K_k;
-    case SDLK_l:  
-      return PROJECTM_K_l;
-    case SDLK_m: 
-      return PROJECTM_K_m; 
-    case SDLK_n:
-      return PROJECTM_K_n; 
-    case SDLK_o: 
-      return PROJECTM_K_o; 
-    case SDLK_p: 
-      return PROJECTM_K_p; 
-    case SDLK_q: 
-      return PROJECTM_K_q; 
-    case SDLK_r: 
-      return PROJECTM_K_r; 
-    case SDLK_s: 
-      return PROJECTM_K_s; 
-    case SDLK_t:
-      return PROJECTM_K_t; 
-    case SDLK_u: 
-      return PROJECTM_K_u; 
-    case SDLK_v: 
-      return PROJECTM_K_v; 
-    case SDLK_w: 
-      return PROJECTM_K_w; 
-    case SDLK_x: 
-      return PROJECTM_K_x; 
-    case SDLK_y: 
-      return PROJECTM_K_y; 
-    case SDLK_z: 
-      return PROJECTM_K_z; 
-    case SDLK_UP:
-      return PROJECTM_K_UP;
-    case SDLK_RETURN:
-      return PROJECTM_K_RETURN;
-    case SDLK_RIGHT:
-      return PROJECTM_K_RIGHT;
-    case SDLK_LEFT:
-      return PROJECTM_K_LEFT;
-    case SDLK_DOWN:
-      return PROJECTM_K_DOWN;
-    case SDLK_PAGEUP:
-      return PROJECTM_K_PAGEUP;
-    case SDLK_PAGEDOWN:
-      return PROJECTM_K_PAGEDOWN;
-   
-        default: \
-            return PROJECTM_K_NONE; \
-      } \
-  } \
-
-projectMModifier sdl2pmModifier( SDLMod mod ) { \
-    return PROJECTM_KMOD_LSHIFT; \
-  } \
-
-#endif /** _SDLTOPROJECTM_H */
-=======
 /**
  * projectM -- Milkdrop-esque visualisation SDK
  * Copyright (C)2003-2007 projectM Team
@@ -328,5 +162,4 @@
     return PROJECTM_KMOD_LSHIFT; \
   } \
 
-#endif /** _SDLTOPROJECTM_H */
->>>>>>> 5208a187
+#endif /** _SDLTOPROJECTM_H */