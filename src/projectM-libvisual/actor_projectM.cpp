<<<<<<< HEAD
#include <iostream>
using namespace std;

#include <stdio.h>
#include <stdlib.h>
#include <unistd.h>
#include <fcntl.h>
#include <string.h>
#include <math.h>
#include <sys/stat.h>
#include <sys/types.h>

#include <libvisual/libvisual.h>
#include <libprojectM/BeatDetect.h>
#include <libprojectM/PCM.h>
#include <libprojectM/projectM.h>
#include <libprojectM/console_interface.h>
#include "lvtoprojectM.h"

#if HAVE_CONFIG_H
#include <config.h>
#endif
#define CONFIG_FILE "/share/projectM/config.1.00"
#define FONTS_DIR "/share/projectM/fonts"

//#define PROJECTM_PREFIX /usr
//#define PROJECTM_DATADIR "/usr/share/projectM"

void read_config();

int texsize=512;
int gx=32,gy=24;
int wvw=512,wvh=512;
int fps=30, fullscreen=0;
char preset_dir[512];
char fonts_dir[512];

/* Private context sensitive data goes here, */
typedef struct {
	projectM *PM;
} ProjectmPrivate;

extern "C" int lv_projectm_init (VisPluginData *plugin);
extern "C" int lv_projectm_cleanup (VisPluginData *plugin);
extern "C" int lv_projectm_requisition (VisPluginData *plugin, int *width, int *height);
extern "C" int lv_projectm_dimension (VisPluginData *plugin, VisVideo *video, int width, int height);
extern "C" int lv_projectm_events (VisPluginData *plugin, VisEventQueue *events);
extern "C" VisPalette *lv_projectm_palette (VisPluginData *plugin);
extern "C" int lv_projectm_render (VisPluginData *plugin, VisVideo *video, VisAudio *audio);

VISUAL_PLUGIN_API_VERSION_VALIDATOR

/* Main plugin stuff */
/* The get_plugin_info function provides the libvisual plugin registry, and plugin loader
 * with the very basic plugin information */
extern "C" const VisPluginInfo *get_plugin_info (int *count)
{
  /* Initialize the plugin specific data structure
   * with pointers to the functions that represent
   * the plugin interface it's implementation, more info:
   * http://libvisual.sourceforge.net/newdocs/docs/html/struct__VisActorPlugin.html */
  static VisActorPlugin actor[1];
  static VisPluginInfo info[1];
  
  actor[0].requisition = lv_projectm_requisition;
  actor[0].palette = lv_projectm_palette;
  actor[0].render = lv_projectm_render;
    actor[0].vidoptions.depth = VISUAL_VIDEO_DEPTH_GL; /* We want GL clearly */
    
    
    info[0].type = VISUAL_PLUGIN_TYPE_ACTOR;
    
    info[0].plugname = "projectM";
    info[0].name = "libvisual projectM";
    info[0].author = "Peter Sperl";
    info[0].version = "1.00";
    info[0].about = "projectM";
    info[0].help =  "";

    info[0].init = lv_projectm_init;
    info[0].cleanup = lv_projectm_cleanup;
    info[0].events = lv_projectm_events;

    info[0].plugin = VISUAL_OBJECT (&actor[0]);
    *count = sizeof (info) / sizeof (*info);

	VISUAL_VIDEO_ATTRIBUTE_OPTIONS_GL_ENTRY(actor[0].vidoptions, VISUAL_GL_ATTRIBUTE_ALPHA_SIZE, 8);
	VISUAL_VIDEO_ATTRIBUTE_OPTIONS_GL_ENTRY(actor[0].vidoptions, VISUAL_GL_ATTRIBUTE_DEPTH_SIZE, 16);
	VISUAL_VIDEO_ATTRIBUTE_OPTIONS_GL_ENTRY(actor[0].vidoptions, VISUAL_GL_ATTRIBUTE_DOUBLEBUFFER, 1);

	VISUAL_VIDEO_ATTRIBUTE_OPTIONS_GL_ENTRY(actor[0].vidoptions, VISUAL_GL_ATTRIBUTE_RED_SIZE, 8);
	VISUAL_VIDEO_ATTRIBUTE_OPTIONS_GL_ENTRY(actor[0].vidoptions, VISUAL_GL_ATTRIBUTE_GREEN_SIZE, 8);
	VISUAL_VIDEO_ATTRIBUTE_OPTIONS_GL_ENTRY(actor[0].vidoptions, VISUAL_GL_ATTRIBUTE_BLUE_SIZE, 8);
    return info;
}


/* This function is called before we really start rendering, it's the init function */
extern "C" int lv_projectm_init (VisPluginData *plugin)
{
        char projectM_data[1024];
	ProjectmPrivate *priv;
	
        read_config();
	/* Allocate the projectm private data structure, and register it as a private */

	priv = new ProjectmPrivate;
	visual_mem_set (priv, 0, sizeof (ProjectmPrivate));


	//priv = visual_mem_new0 (ProjectmPrivate, 1);
	visual_object_set_private (VISUAL_OBJECT (plugin), priv);

	//FIXME
	priv->PM = visual_mem_new0 (projectM, 1);
	//globalPM = (projectM *)wipemalloc( sizeof( projectM ) );
	priv->PM->projectM_reset();
    
    
	//projectM_reset( globalPM );

	priv->PM->fullscreen = 0; //fullscreen;
	priv->PM->renderTarget->texsize = texsize;
	priv->PM->renderTarget->usePbuffers = 1;
	priv->PM->gx=gx;
	priv->PM->gy=gy;
	priv->PM->fps=fps;

	

	strcpy(projectM_data, PROJECTM_PREFIX);
	strcpy(projectM_data+strlen(PROJECTM_PREFIX), FONTS_DIR);
	projectM_data[strlen(PROJECTM_PREFIX)+strlen(FONTS_DIR)]='\0';
       
	priv->PM->fontURL = (char *)malloc( sizeof( char ) * 512 );
	strcpy( priv->PM->fontURL, projectM_data );	
	
	priv->PM->presetURL = (char *)malloc( sizeof( char ) * 512 );
	strcpy( priv->PM->presetURL, preset_dir );	

	priv->PM->projectM_init();
       
	priv->PM->projectM_resetGL( wvw, wvh ); 

	return 0;
}

extern "C" int lv_projectm_cleanup (VisPluginData *plugin)
{
	ProjectmPrivate *priv = (ProjectmPrivate*)visual_object_get_private (VISUAL_OBJECT (plugin));

	/* Cleanup, and thus also free our private */
	visual_mem_free (priv->PM);
	visual_mem_free (priv);
	return 0;
}

/* This is used to ask a plugin if it can handle a certain size, and if not, to
 * set the size it wants by putting a value in width, height that represents the
 * required size */
extern "C" int lv_projectm_requisition (VisPluginData *plugin, int *width, int *height)
{
	int reqw, reqh;

	/* Size negotiate with the window */
	reqw = *width;
	reqh = *height;

	if (reqw < 64)
		reqw = 64;

	if (reqh < 64)
		reqh = 64;

	*width = reqw;
	*height = reqh;

	return 0;
}

extern "C" int lv_projectm_dimension (VisPluginData *plugin, VisVideo *video, int width, int height)
{
	ProjectmPrivate *priv = (ProjectmPrivate*)visual_object_get_private (VISUAL_OBJECT (plugin));

	visual_video_set_dimension (video, width, height);

	priv->PM->projectM_resetGL( width, height ); 

	return 0;
}

/* This is the main event loop, where all kind of events can be handled, more information
 * regarding these can be found at:
 * http://libvisual.sourceforge.net/newdocs/docs/html/union__VisEvent.html 
 */
extern "C" int lv_projectm_events (VisPluginData *plugin, VisEventQueue *events)
{
	ProjectmPrivate *priv = (ProjectmPrivate*)visual_object_get_private (VISUAL_OBJECT (plugin));
	VisEvent ev;
	VisParamEntry *param;

	projectMEvent evt;
        projectMKeycode key;
        projectMModifier mod;
	
	while (visual_event_queue_poll (events, &ev)) 
	  {
	    switch (ev.type) 
	      {
	      case VISUAL_EVENT_KEYUP:
		
		evt = lv2pmEvent( ev.type );
		key = lv2pmKeycode( ev.event.keyboard.keysym.sym );
		mod = lv2pmModifier( ev.event.keyboard.keysym.mod );
		priv->PM->key_handler(PROJECTM_KEYDOWN, key,mod);

		break;
	      case VISUAL_EVENT_RESIZE:
		lv_projectm_dimension (plugin, ev.event.resize.video,
				       ev.event.resize.width, ev.event.resize.height);
		break;
		
	      default: /* to avoid warnings */
		break;
	      }
	}
	
	return 0;
}

/* Using this function we can update the palette when we're in 8bits mode, which
 * we aren't with projectm, so just ignore :) */
extern "C" VisPalette *lv_projectm_palette (VisPluginData *plugin)
{
	return NULL;
}

/* This is where the real rendering happens! This function is what we call, many times
 * a second to get our graphical frames. */
extern "C" int lv_projectm_render (VisPluginData *plugin, VisVideo *video, VisAudio *audio)
{
	ProjectmPrivate *priv = (ProjectmPrivate*)visual_object_get_private (VISUAL_OBJECT (plugin));
	VisBuffer pcmb;
	float pcm[2][512];
	//short pcms[2][512];
	int i;

	visual_buffer_set_data_pair (&pcmb, pcm[0], sizeof (pcm[0]));
	visual_audio_get_sample (audio, &pcmb, VISUAL_AUDIO_CHANNEL_LEFT);

	visual_buffer_set_data_pair (&pcmb, pcm[1], sizeof (pcm[1]));
	visual_audio_get_sample (audio, &pcmb, VISUAL_AUDIO_CHANNEL_RIGHT);

	/*
	for (i = 0; i < 512; i++) {
		pcms[0][i] = pcm[0][i] * 32768.0;
		pcms[1][i] = pcm[1][i] * 32768.0;
	}

	addPCM16Data(pcms,512);
	*/

	priv->PM->beatDetect->pcm->addPCMfloat(*pcm,512);
	
	priv->PM->renderFrame();

	return 0;
}



void read_config()
{

   int n;
   
   char num[512];
   FILE *in; 
   FILE *out;

   char* home;
   char projectM_home[1024];
   char projectM_config[1024];

   strcpy(projectM_config, PROJECTM_PREFIX);
   strcpy(projectM_config+strlen(PROJECTM_PREFIX), CONFIG_FILE);
   projectM_config[strlen(PROJECTM_PREFIX)+strlen(CONFIG_FILE)]='\0';
   printf("dir:%s \n",projectM_config);
   home=getenv("HOME");
   strcpy(projectM_home, home);
   strcpy(projectM_home+strlen(home), "/.projectM/config.1.00");
   projectM_home[strlen(home)+strlen("/.projectM/config.1.00")]='\0';

  
 if ((in = fopen(projectM_home, "r")) != 0) 
   {
     printf("reading ~/.projectM/config.1.00 \n");
   }
 else
   {
     printf("trying to create ~/.projectM/config.1.00 \n");

     strcpy(projectM_home, home);
     strcpy(projectM_home+strlen(home), "/.projectM");
     projectM_home[strlen(home)+strlen("/.projectM")]='\0';
     mkdir(projectM_home,0755);

     strcpy(projectM_home, home);
     strcpy(projectM_home+strlen(home), "/.projectM/config.1.00");
     projectM_home[strlen(home)+strlen("/.projectM/config.1.00")]='\0';
     
     if((out = fopen(projectM_home,"w"))!=0)
       {
	
	 if ((in = fopen(projectM_config, "r")) != 0) 
	   {
	     
	     while(fgets(num,80,in)!=NULL)
	       {
		 fputs(num,out);
	       }
	     fclose(in);
	     fclose(out);
	    

	     if ((in = fopen(projectM_home, "r")) != 0) 
	       { printf("created ~/.projectM/config.1.00 successfully\n");  }
	     else{printf("This shouldn't happen, using implementation defualts\n");return;}
	   }
	 else{printf("Cannot find projectM default config, using implementation defaults\n");return;}
       }
     else
       {
	 printf("Cannot create ~/.projectM/config.1.00, using default config file\n");
	 if ((in = fopen(projectM_config, "r")) != 0) 
	   { printf("Successfully opened default config file\n");}
	 else{ printf("Using implementation defaults, your system is really messed up, I'm suprised we even got this far\n");	   return;}
	   
       }

   }



     fgets(num, 80, in);  fgets(num, 80, in);  fgets(num, 80, in);
     if(fgets(num, 80, in) != NULL) sscanf (num, "%d", &texsize);  

     fgets(num, 80, in);
     if(fgets(num, 80, in) != NULL) sscanf (num, "%d", &gx);  

     fgets(num, 80, in);
     if(fgets(num, 80, in) != NULL) sscanf (num, "%d", &gy);   

     fgets(num, 80, in);
     if(fgets(num, 80, in) != NULL) sscanf (num, "%d", &wvw);  

     fgets(num, 80, in);
     if(fgets(num, 80, in) != NULL) sscanf (num, "%d", &wvh);  
  
     fgets(num, 80, in);
     if(fgets(num, 80, in) != NULL) sscanf (num, "%d", &fps);

     fgets(num, 80, in);
     if(fgets(num, 80, in) != NULL) sscanf (num, "%d", &fullscreen);
     fgets(num, 80, in);
     if(fgets(num, 512, in) != NULL)  strcpy(preset_dir, num);
     preset_dir[strlen(preset_dir)-1]='\0';
     fgets(num, 80, in);
    
     /*
     fgets(num, 80, in);
     fgets(num, 80, in);
     
     n=0;
     while (num[n]!=' ' && num[n]!='\n' && n < 80 && num[n]!=EOF)
       {
	 	 disp[n]=num[n];
		 n++;
       }
     disp[n]=0;

    
     // sprintf(disp,"%s",num );
      setenv("DISPLAY",disp,1);
      printf("%s %d\n", disp,strlen(disp));
      setenv("LD_PRELOAD", "/usr/lib/tls/libGL.so.1.0.4496", 1);
     */
   fclose(in); 
  
} 
=======
#include <iostream>
using namespace std;

#include <stdio.h>
#include <stdlib.h>
#include <unistd.h>
#include <fcntl.h>
#include <string.h>
#include <math.h>
#include <sys/stat.h>
#include <sys/types.h>

#include <config.h>
#include <libvisual/libvisual.h>
#include <libprojectM/BeatDetect.hpp>
#include <libprojectM/PCM.hpp>
#include <libprojectM/projectM.hpp>
#include <libprojectM/console_interface.h>
#include "lvtoprojectM.h"

#define CONFIG_FILE "/share/projectM/config.1.00"
#define FONTS_DIR "/share/projectM/fonts"



void read_config();
char preset_dir[1024];
char fonts_dir[1024];
int texsize=512;
int gx=32,gy=24;
int wvw=512,wvh=512;
int fvw=1024,fvh=768;
int fps=30, fullscreen=0;

/* Private context sensitive data goes here, */
typedef struct {
	projectM *PM;
} ProjectmPrivate;

extern "C" int lv_projectm_init (VisPluginData *plugin);
extern "C" int lv_projectm_cleanup (VisPluginData *plugin);
extern "C" int lv_projectm_requisition (VisPluginData *plugin, int *width, int *height);
extern "C" int lv_projectm_dimension (VisPluginData *plugin, VisVideo *video, int width, int height);
extern "C" int lv_projectm_events (VisPluginData *plugin, VisEventQueue *events);
extern "C" VisPalette *lv_projectm_palette (VisPluginData *plugin);
extern "C" int lv_projectm_render (VisPluginData *plugin, VisVideo *video, VisAudio *audio);

VISUAL_PLUGIN_API_VERSION_VALIDATOR

/* Main plugin stuff */
/* The get_plugin_info function provides the libvisual plugin registry, and plugin loader
 * with the very basic plugin information */
extern "C" const VisPluginInfo *get_plugin_info (int *count)
{
  /* Initialize the plugin specific data structure
   * with pointers to the functions that represent
   * the plugin interface it's implementation, more info:
   * http://libvisual.sourceforge.net/newdocs/docs/html/struct__VisActorPlugin.html */
  static VisActorPlugin actor[1];
  static VisPluginInfo info[1];
  
  actor[0].requisition = lv_projectm_requisition;
  actor[0].palette = lv_projectm_palette;
  actor[0].render = lv_projectm_render;
    actor[0].vidoptions.depth = VISUAL_VIDEO_DEPTH_GL; /* We want GL clearly */
    
    
    info[0].type = VISUAL_PLUGIN_TYPE_ACTOR;
    
    info[0].plugname = "projectM";
    info[0].name = "libvisual projectM";
    info[0].author = "Peter Sperl";
    info[0].version = "1.00";
    info[0].about = "projectM";
    info[0].help =  "";

    info[0].init = lv_projectm_init;
    info[0].cleanup = lv_projectm_cleanup;
    info[0].events = lv_projectm_events;

    info[0].plugin = VISUAL_OBJECT (&actor[0]);
    *count = sizeof (info) / sizeof (*info);

	VISUAL_VIDEO_ATTRIBUTE_OPTIONS_GL_ENTRY(actor[0].vidoptions, VISUAL_GL_ATTRIBUTE_ALPHA_SIZE, 8);
	VISUAL_VIDEO_ATTRIBUTE_OPTIONS_GL_ENTRY(actor[0].vidoptions, VISUAL_GL_ATTRIBUTE_DEPTH_SIZE, 16);
	VISUAL_VIDEO_ATTRIBUTE_OPTIONS_GL_ENTRY(actor[0].vidoptions, VISUAL_GL_ATTRIBUTE_DOUBLEBUFFER, 1);

	VISUAL_VIDEO_ATTRIBUTE_OPTIONS_GL_ENTRY(actor[0].vidoptions, VISUAL_GL_ATTRIBUTE_RED_SIZE, 8);
	VISUAL_VIDEO_ATTRIBUTE_OPTIONS_GL_ENTRY(actor[0].vidoptions, VISUAL_GL_ATTRIBUTE_GREEN_SIZE, 8);
	VISUAL_VIDEO_ATTRIBUTE_OPTIONS_GL_ENTRY(actor[0].vidoptions, VISUAL_GL_ATTRIBUTE_BLUE_SIZE, 8);
    return info;
}


/* This function is called before we really start rendering, it's the init function */
extern "C" int lv_projectm_init (VisPluginData *plugin)
{
        char projectM_data[1024];
	ProjectmPrivate *priv;
	
        read_config();
	/* Allocate the projectm private data structure, and register it as a private */

	priv = new ProjectmPrivate;
	visual_mem_set (priv, 0, sizeof (ProjectmPrivate));


	//priv = visual_mem_new0 (ProjectmPrivate, 1);
	visual_object_set_private (VISUAL_OBJECT (plugin), priv);

	//FIXME
	priv->PM = new projectM();
	//globalPM = (projectM *)wipemalloc( sizeof( projectM ) );
	priv->PM->projectM_reset();
    
    
	strcpy(projectM_data, PROJECTM_DATADIR);
	strcpy(projectM_data+strlen(PROJECTM_DATADIR), FONTS_DIR);
	projectM_data[strlen(PROJECTM_DATADIR)+strlen(FONTS_DIR)]='\0';
       
	priv->PM->fontURL = (char *)malloc( sizeof( char ) * 1024 );
	strcpy( priv->PM->fontURL, projectM_data );	
	
	priv->PM->presetURL = (char *)malloc( sizeof( char ) * 1024 );
	strcpy( priv->PM->presetURL, preset_dir );	
 

	//projectM_reset( globalPM );
 priv->PM->projectM_init(gx, gy, fps, texsize, fullscreen ? fvw:wvw, fullscreen? fvh:wvh);



       
	priv->PM->projectM_resetGL( wvw, wvh ); 

	return 0;
}

extern "C" int lv_projectm_cleanup (VisPluginData *plugin)
{
	ProjectmPrivate *priv = (ProjectmPrivate*)visual_object_get_private (VISUAL_OBJECT (plugin));

	/* Cleanup, and thus also free our private */
	visual_mem_free (priv->PM);
	visual_mem_free (priv);
	return 0;
}

/* This is used to ask a plugin if it can handle a certain size, and if not, to
 * set the size it wants by putting a value in width, height that represents the
 * required size */
extern "C" int lv_projectm_requisition (VisPluginData *plugin, int *width, int *height)
{
	int reqw, reqh;

	/* Size negotiate with the window */
	reqw = *width;
	reqh = *height;

	if (reqw < 64)
		reqw = 64;

	if (reqh < 64)
		reqh = 64;

	*width = reqw;
	*height = reqh;

	return 0;
}

extern "C" int lv_projectm_dimension (VisPluginData *plugin, VisVideo *video, int width, int height)
{
	ProjectmPrivate *priv = (ProjectmPrivate*)visual_object_get_private (VISUAL_OBJECT (plugin));

	visual_video_set_dimension (video, width, height);

	priv->PM->projectM_resetGL( width, height ); 

	return 0;
}

/* This is the main event loop, where all kind of events can be handled, more information
 * regarding these can be found at:
 * http://libvisual.sourceforge.net/newdocs/docs/html/union__VisEvent.html 
 */
extern "C" int lv_projectm_events (VisPluginData *plugin, VisEventQueue *events)
{
	ProjectmPrivate *priv = (ProjectmPrivate*)visual_object_get_private (VISUAL_OBJECT (plugin));
	VisEvent ev;
	VisParamEntry *param;

	projectMEvent evt;
        projectMKeycode key;
        projectMModifier mod;
	
	while (visual_event_queue_poll (events, &ev)) 
	  {
	    switch (ev.type) 
	      {
	      case VISUAL_EVENT_KEYUP:
		
		evt = lv2pmEvent( ev.type );
		key = lv2pmKeycode( ev.event.keyboard.keysym.sym );
		mod = lv2pmModifier( ev.event.keyboard.keysym.mod );
		priv->PM->key_handler(PROJECTM_KEYDOWN, key,mod);

		break;
	      case VISUAL_EVENT_RESIZE:
		lv_projectm_dimension (plugin, ev.event.resize.video,
				       ev.event.resize.width, ev.event.resize.height);
		break;
		
	      default: /* to avoid warnings */
		break;
	      }
	}
	
	return 0;
}

/* Using this function we can update the palette when we're in 8bits mode, which
 * we aren't with projectm, so just ignore :) */
extern "C" VisPalette *lv_projectm_palette (VisPluginData *plugin)
{
	return NULL;
}

/* This is where the real rendering happens! This function is what we call, many times
 * a second to get our graphical frames. */
extern "C" int lv_projectm_render (VisPluginData *plugin, VisVideo *video, VisAudio *audio)
{
	ProjectmPrivate *priv = (ProjectmPrivate*)visual_object_get_private (VISUAL_OBJECT (plugin));
	VisBuffer pcmb;
	float pcm[2][512];
	//short pcms[2][512];
	int i;

	visual_buffer_set_data_pair (&pcmb, pcm[0], sizeof (pcm[0]));
	visual_audio_get_sample (audio, &pcmb, VISUAL_AUDIO_CHANNEL_LEFT);

	visual_buffer_set_data_pair (&pcmb, pcm[1], sizeof (pcm[1]));
	visual_audio_get_sample (audio, &pcmb, VISUAL_AUDIO_CHANNEL_RIGHT);

	/*
	for (i = 0; i < 512; i++) {
		pcms[0][i] = pcm[0][i] * 32768.0;
		pcms[1][i] = pcm[1][i] * 32768.0;
	}

	addPCM16Data(pcms,512);
	*/

	priv->PM->beatDetect->pcm->addPCMfloat(*pcm,512);
	
	priv->PM->renderFrame();

	return 0;
}


void read_config()
{

   int n;
   
   char num[512];
   FILE *in; 
   FILE *out;

   char* home;
   char projectM_home[1024];
   char projectM_config[1024];

   strcpy(projectM_config, PROJECTM_DATADIR);
   strcpy(projectM_config+strlen(PROJECTM_DATADIR), CONFIG_FILE);
   projectM_config[strlen(PROJECTM_DATADIR)+strlen(CONFIG_FILE)]='\0';
   printf("dir:%s \n",projectM_config);
   home=getenv("HOME");
   strcpy(projectM_home, home);
   strcpy(projectM_home+strlen(home), "/.projectM/config.1.00");
   projectM_home[strlen(home)+strlen("/.projectM/config.1.00")]='\0';

  
 if ((in = fopen(projectM_home, "r")) != 0) 
   {
     printf("reading ~/.projectM/config.1.00 \n");
   }
 else
   {
     printf("trying to create ~/.projectM/config.1.00 \n");

     strcpy(projectM_home, home);
     strcpy(projectM_home+strlen(home), "/.projectM");
     projectM_home[strlen(home)+strlen("/.projectM")]='\0';
     mkdir(projectM_home,0755);

     strcpy(projectM_home, home);
     strcpy(projectM_home+strlen(home), "/.projectM/config.1.00");
     projectM_home[strlen(home)+strlen("/.projectM/config.1.00")]='\0';
     
     if((out = fopen(projectM_home,"w"))!=0)
       {
	
	 if ((in = fopen(projectM_config, "r")) != 0) 
	   {
	     
	     while(fgets(num,80,in)!=NULL)
	       {
		 fputs(num,out);
	       }
	     fclose(in);
	     fclose(out);
	    

	     if ((in = fopen(projectM_home, "r")) != 0) 
	       { printf("created ~/.projectM/config.1.00 successfully\n");  }
	     else{printf("This shouldn't happen, using implementation defualts\n");return;}
	   }
	 else{printf("Cannot find projectM default config, using implementation defaults\n");return;}
       }
     else
       {
	 printf("Cannot create ~/.projectM/config.1.00, using default config file\n");
	 if ((in = fopen(projectM_config, "r")) != 0) 
	   { printf("Successfully opened default config file\n");}
	 else{ printf("Using implementation defaults, your system is really messed up, I'm suprised we even got this far\n");	   return;}
	   
       }

   }



     fgets(num, 512, in);  fgets(num, 512, in);  fgets(num, 512, in);
     if(fgets(num, 512, in) != NULL) sscanf (num, "%d", &texsize);  

     fgets(num, 512, in);
     if(fgets(num, 512, in) != NULL) sscanf (num, "%d", &gx);  

     fgets(num, 512, in);
     if(fgets(num, 512, in) != NULL) sscanf (num, "%d", &gy);   

     fgets(num, 512, in);
     if(fgets(num, 512, in) != NULL) sscanf (num, "%d", &wvw);  

     fgets(num, 512, in);
     if(fgets(num, 512, in) != NULL) sscanf (num, "%d", &wvh);  
   
     fgets(num, 512, in);
     if(fgets(num, 512, in) != NULL) sscanf (num, "%d", &fps);

     fgets(num, 512, in);
     if(fgets(num, 512, in) != NULL) sscanf (num, "%d", &fullscreen);
     fgets(num, 512, in);

     if(fgets(num, 512, in) != NULL)  strcpy(preset_dir, num);
     preset_dir[strlen(preset_dir)-1]='\0';
    
     /*
     fgets(num, 80, in);
     fgets(num, 80, in);
     
     n=0;
     while (num[n]!=' ' && num[n]!='\n' && n < 80 && num[n]!=EOF)
       {
	 	 disp[n]=num[n];
		 n++;
       }
     disp[n]=0;

    
     // sprintf(disp,"%s",num );
      setenv("DISPLAY",disp,1);
      printf("%s %d\n", disp,strlen(disp));
      setenv("LD_PRELOAD", "/usr/lib/tls/libGL.so.1.0.4496", 1);
     */
   fclose(in); 
  
} 

>>>>>>> 5208a187
<|MERGE_RESOLUTION|>--- conflicted
+++ resolved
@@ -1,4 +1,3 @@
-<<<<<<< HEAD
 #include <iostream>
 using namespace std;
 
@@ -11,30 +10,27 @@
 #include <sys/stat.h>
 #include <sys/types.h>
 
+#include <config.h>
 #include <libvisual/libvisual.h>
-#include <libprojectM/BeatDetect.h>
-#include <libprojectM/PCM.h>
-#include <libprojectM/projectM.h>
+#include <libprojectM/BeatDetect.hpp>
+#include <libprojectM/PCM.hpp>
+#include <libprojectM/projectM.hpp>
 #include <libprojectM/console_interface.h>
 #include "lvtoprojectM.h"
 
-#if HAVE_CONFIG_H
-#include <config.h>
-#endif
 #define CONFIG_FILE "/share/projectM/config.1.00"
 #define FONTS_DIR "/share/projectM/fonts"
 
-//#define PROJECTM_PREFIX /usr
-//#define PROJECTM_DATADIR "/usr/share/projectM"
+
 
 void read_config();
-
+char preset_dir[1024];
+char fonts_dir[1024];
 int texsize=512;
 int gx=32,gy=24;
 int wvw=512,wvh=512;
+int fvw=1024,fvh=768;
 int fps=30, fullscreen=0;
-char preset_dir[512];
-char fonts_dir[512];
 
 /* Private context sensitive data goes here, */
 typedef struct {
@@ -113,33 +109,27 @@
 	visual_object_set_private (VISUAL_OBJECT (plugin), priv);
 
 	//FIXME
-	priv->PM = visual_mem_new0 (projectM, 1);
+	priv->PM = new projectM();
 	//globalPM = (projectM *)wipemalloc( sizeof( projectM ) );
 	priv->PM->projectM_reset();
     
     
+	strcpy(projectM_data, PROJECTM_DATADIR);
+	strcpy(projectM_data+strlen(PROJECTM_DATADIR), FONTS_DIR);
+	projectM_data[strlen(PROJECTM_DATADIR)+strlen(FONTS_DIR)]='\0';
+       
+	priv->PM->fontURL = (char *)malloc( sizeof( char ) * 1024 );
+	strcpy( priv->PM->fontURL, projectM_data );	
+	
+	priv->PM->presetURL = (char *)malloc( sizeof( char ) * 1024 );
+	strcpy( priv->PM->presetURL, preset_dir );	
+ 
+
 	//projectM_reset( globalPM );
-
-	priv->PM->fullscreen = 0; //fullscreen;
-	priv->PM->renderTarget->texsize = texsize;
-	priv->PM->renderTarget->usePbuffers = 1;
-	priv->PM->gx=gx;
-	priv->PM->gy=gy;
-	priv->PM->fps=fps;
-
-	
-
-	strcpy(projectM_data, PROJECTM_PREFIX);
-	strcpy(projectM_data+strlen(PROJECTM_PREFIX), FONTS_DIR);
-	projectM_data[strlen(PROJECTM_PREFIX)+strlen(FONTS_DIR)]='\0';
-       
-	priv->PM->fontURL = (char *)malloc( sizeof( char ) * 512 );
-	strcpy( priv->PM->fontURL, projectM_data );	
-	
-	priv->PM->presetURL = (char *)malloc( sizeof( char ) * 512 );
-	strcpy( priv->PM->presetURL, preset_dir );	
-
-	priv->PM->projectM_init();
+ priv->PM->projectM_init(gx, gy, fps, texsize, fullscreen ? fvw:wvw, fullscreen? fvh:wvh);
+
+
+
        
 	priv->PM->projectM_resetGL( wvw, wvh ); 
 
@@ -269,7 +259,6 @@
 }
 
 
-
 void read_config()
 {
 
@@ -283,9 +272,9 @@
    char projectM_home[1024];
    char projectM_config[1024];
 
-   strcpy(projectM_config, PROJECTM_PREFIX);
-   strcpy(projectM_config+strlen(PROJECTM_PREFIX), CONFIG_FILE);
-   projectM_config[strlen(PROJECTM_PREFIX)+strlen(CONFIG_FILE)]='\0';
+   strcpy(projectM_config, PROJECTM_DATADIR);
+   strcpy(projectM_config+strlen(PROJECTM_DATADIR), CONFIG_FILE);
+   projectM_config[strlen(PROJECTM_DATADIR)+strlen(CONFIG_FILE)]='\0';
    printf("dir:%s \n",projectM_config);
    home=getenv("HOME");
    strcpy(projectM_home, home);
@@ -343,30 +332,30 @@
 
 
 
-     fgets(num, 80, in);  fgets(num, 80, in);  fgets(num, 80, in);
-     if(fgets(num, 80, in) != NULL) sscanf (num, "%d", &texsize);  
-
-     fgets(num, 80, in);
-     if(fgets(num, 80, in) != NULL) sscanf (num, "%d", &gx);  
-
-     fgets(num, 80, in);
-     if(fgets(num, 80, in) != NULL) sscanf (num, "%d", &gy);   
-
-     fgets(num, 80, in);
-     if(fgets(num, 80, in) != NULL) sscanf (num, "%d", &wvw);  
-
-     fgets(num, 80, in);
-     if(fgets(num, 80, in) != NULL) sscanf (num, "%d", &wvh);  
-  
-     fgets(num, 80, in);
-     if(fgets(num, 80, in) != NULL) sscanf (num, "%d", &fps);
-
-     fgets(num, 80, in);
-     if(fgets(num, 80, in) != NULL) sscanf (num, "%d", &fullscreen);
-     fgets(num, 80, in);
+     fgets(num, 512, in);  fgets(num, 512, in);  fgets(num, 512, in);
+     if(fgets(num, 512, in) != NULL) sscanf (num, "%d", &texsize);  
+
+     fgets(num, 512, in);
+     if(fgets(num, 512, in) != NULL) sscanf (num, "%d", &gx);  
+
+     fgets(num, 512, in);
+     if(fgets(num, 512, in) != NULL) sscanf (num, "%d", &gy);   
+
+     fgets(num, 512, in);
+     if(fgets(num, 512, in) != NULL) sscanf (num, "%d", &wvw);  
+
+     fgets(num, 512, in);
+     if(fgets(num, 512, in) != NULL) sscanf (num, "%d", &wvh);  
+   
+     fgets(num, 512, in);
+     if(fgets(num, 512, in) != NULL) sscanf (num, "%d", &fps);
+
+     fgets(num, 512, in);
+     if(fgets(num, 512, in) != NULL) sscanf (num, "%d", &fullscreen);
+     fgets(num, 512, in);
+
      if(fgets(num, 512, in) != NULL)  strcpy(preset_dir, num);
      preset_dir[strlen(preset_dir)-1]='\0';
-     fgets(num, 80, in);
     
      /*
      fgets(num, 80, in);
@@ -389,386 +378,4 @@
    fclose(in); 
   
 } 
-=======
-#include <iostream>
-using namespace std;
-
-#include <stdio.h>
-#include <stdlib.h>
-#include <unistd.h>
-#include <fcntl.h>
-#include <string.h>
-#include <math.h>
-#include <sys/stat.h>
-#include <sys/types.h>
-
-#include <config.h>
-#include <libvisual/libvisual.h>
-#include <libprojectM/BeatDetect.hpp>
-#include <libprojectM/PCM.hpp>
-#include <libprojectM/projectM.hpp>
-#include <libprojectM/console_interface.h>
-#include "lvtoprojectM.h"
-
-#define CONFIG_FILE "/share/projectM/config.1.00"
-#define FONTS_DIR "/share/projectM/fonts"
-
-
-
-void read_config();
-char preset_dir[1024];
-char fonts_dir[1024];
-int texsize=512;
-int gx=32,gy=24;
-int wvw=512,wvh=512;
-int fvw=1024,fvh=768;
-int fps=30, fullscreen=0;
-
-/* Private context sensitive data goes here, */
-typedef struct {
-	projectM *PM;
-} ProjectmPrivate;
-
-extern "C" int lv_projectm_init (VisPluginData *plugin);
-extern "C" int lv_projectm_cleanup (VisPluginData *plugin);
-extern "C" int lv_projectm_requisition (VisPluginData *plugin, int *width, int *height);
-extern "C" int lv_projectm_dimension (VisPluginData *plugin, VisVideo *video, int width, int height);
-extern "C" int lv_projectm_events (VisPluginData *plugin, VisEventQueue *events);
-extern "C" VisPalette *lv_projectm_palette (VisPluginData *plugin);
-extern "C" int lv_projectm_render (VisPluginData *plugin, VisVideo *video, VisAudio *audio);
-
-VISUAL_PLUGIN_API_VERSION_VALIDATOR
-
-/* Main plugin stuff */
-/* The get_plugin_info function provides the libvisual plugin registry, and plugin loader
- * with the very basic plugin information */
-extern "C" const VisPluginInfo *get_plugin_info (int *count)
-{
-  /* Initialize the plugin specific data structure
-   * with pointers to the functions that represent
-   * the plugin interface it's implementation, more info:
-   * http://libvisual.sourceforge.net/newdocs/docs/html/struct__VisActorPlugin.html */
-  static VisActorPlugin actor[1];
-  static VisPluginInfo info[1];
-  
-  actor[0].requisition = lv_projectm_requisition;
-  actor[0].palette = lv_projectm_palette;
-  actor[0].render = lv_projectm_render;
-    actor[0].vidoptions.depth = VISUAL_VIDEO_DEPTH_GL; /* We want GL clearly */
-    
-    
-    info[0].type = VISUAL_PLUGIN_TYPE_ACTOR;
-    
-    info[0].plugname = "projectM";
-    info[0].name = "libvisual projectM";
-    info[0].author = "Peter Sperl";
-    info[0].version = "1.00";
-    info[0].about = "projectM";
-    info[0].help =  "";
-
-    info[0].init = lv_projectm_init;
-    info[0].cleanup = lv_projectm_cleanup;
-    info[0].events = lv_projectm_events;
-
-    info[0].plugin = VISUAL_OBJECT (&actor[0]);
-    *count = sizeof (info) / sizeof (*info);
-
-	VISUAL_VIDEO_ATTRIBUTE_OPTIONS_GL_ENTRY(actor[0].vidoptions, VISUAL_GL_ATTRIBUTE_ALPHA_SIZE, 8);
-	VISUAL_VIDEO_ATTRIBUTE_OPTIONS_GL_ENTRY(actor[0].vidoptions, VISUAL_GL_ATTRIBUTE_DEPTH_SIZE, 16);
-	VISUAL_VIDEO_ATTRIBUTE_OPTIONS_GL_ENTRY(actor[0].vidoptions, VISUAL_GL_ATTRIBUTE_DOUBLEBUFFER, 1);
-
-	VISUAL_VIDEO_ATTRIBUTE_OPTIONS_GL_ENTRY(actor[0].vidoptions, VISUAL_GL_ATTRIBUTE_RED_SIZE, 8);
-	VISUAL_VIDEO_ATTRIBUTE_OPTIONS_GL_ENTRY(actor[0].vidoptions, VISUAL_GL_ATTRIBUTE_GREEN_SIZE, 8);
-	VISUAL_VIDEO_ATTRIBUTE_OPTIONS_GL_ENTRY(actor[0].vidoptions, VISUAL_GL_ATTRIBUTE_BLUE_SIZE, 8);
-    return info;
-}
-
-
-/* This function is called before we really start rendering, it's the init function */
-extern "C" int lv_projectm_init (VisPluginData *plugin)
-{
-        char projectM_data[1024];
-	ProjectmPrivate *priv;
-	
-        read_config();
-	/* Allocate the projectm private data structure, and register it as a private */
-
-	priv = new ProjectmPrivate;
-	visual_mem_set (priv, 0, sizeof (ProjectmPrivate));
-
-
-	//priv = visual_mem_new0 (ProjectmPrivate, 1);
-	visual_object_set_private (VISUAL_OBJECT (plugin), priv);
-
-	//FIXME
-	priv->PM = new projectM();
-	//globalPM = (projectM *)wipemalloc( sizeof( projectM ) );
-	priv->PM->projectM_reset();
-    
-    
-	strcpy(projectM_data, PROJECTM_DATADIR);
-	strcpy(projectM_data+strlen(PROJECTM_DATADIR), FONTS_DIR);
-	projectM_data[strlen(PROJECTM_DATADIR)+strlen(FONTS_DIR)]='\0';
-       
-	priv->PM->fontURL = (char *)malloc( sizeof( char ) * 1024 );
-	strcpy( priv->PM->fontURL, projectM_data );	
-	
-	priv->PM->presetURL = (char *)malloc( sizeof( char ) * 1024 );
-	strcpy( priv->PM->presetURL, preset_dir );	
- 
-
-	//projectM_reset( globalPM );
- priv->PM->projectM_init(gx, gy, fps, texsize, fullscreen ? fvw:wvw, fullscreen? fvh:wvh);
-
-
-
-       
-	priv->PM->projectM_resetGL( wvw, wvh ); 
-
-	return 0;
-}
-
-extern "C" int lv_projectm_cleanup (VisPluginData *plugin)
-{
-	ProjectmPrivate *priv = (ProjectmPrivate*)visual_object_get_private (VISUAL_OBJECT (plugin));
-
-	/* Cleanup, and thus also free our private */
-	visual_mem_free (priv->PM);
-	visual_mem_free (priv);
-	return 0;
-}
-
-/* This is used to ask a plugin if it can handle a certain size, and if not, to
- * set the size it wants by putting a value in width, height that represents the
- * required size */
-extern "C" int lv_projectm_requisition (VisPluginData *plugin, int *width, int *height)
-{
-	int reqw, reqh;
-
-	/* Size negotiate with the window */
-	reqw = *width;
-	reqh = *height;
-
-	if (reqw < 64)
-		reqw = 64;
-
-	if (reqh < 64)
-		reqh = 64;
-
-	*width = reqw;
-	*height = reqh;
-
-	return 0;
-}
-
-extern "C" int lv_projectm_dimension (VisPluginData *plugin, VisVideo *video, int width, int height)
-{
-	ProjectmPrivate *priv = (ProjectmPrivate*)visual_object_get_private (VISUAL_OBJECT (plugin));
-
-	visual_video_set_dimension (video, width, height);
-
-	priv->PM->projectM_resetGL( width, height ); 
-
-	return 0;
-}
-
-/* This is the main event loop, where all kind of events can be handled, more information
- * regarding these can be found at:
- * http://libvisual.sourceforge.net/newdocs/docs/html/union__VisEvent.html 
- */
-extern "C" int lv_projectm_events (VisPluginData *plugin, VisEventQueue *events)
-{
-	ProjectmPrivate *priv = (ProjectmPrivate*)visual_object_get_private (VISUAL_OBJECT (plugin));
-	VisEvent ev;
-	VisParamEntry *param;
-
-	projectMEvent evt;
-        projectMKeycode key;
-        projectMModifier mod;
-	
-	while (visual_event_queue_poll (events, &ev)) 
-	  {
-	    switch (ev.type) 
-	      {
-	      case VISUAL_EVENT_KEYUP:
-		
-		evt = lv2pmEvent( ev.type );
-		key = lv2pmKeycode( ev.event.keyboard.keysym.sym );
-		mod = lv2pmModifier( ev.event.keyboard.keysym.mod );
-		priv->PM->key_handler(PROJECTM_KEYDOWN, key,mod);
-
-		break;
-	      case VISUAL_EVENT_RESIZE:
-		lv_projectm_dimension (plugin, ev.event.resize.video,
-				       ev.event.resize.width, ev.event.resize.height);
-		break;
-		
-	      default: /* to avoid warnings */
-		break;
-	      }
-	}
-	
-	return 0;
-}
-
-/* Using this function we can update the palette when we're in 8bits mode, which
- * we aren't with projectm, so just ignore :) */
-extern "C" VisPalette *lv_projectm_palette (VisPluginData *plugin)
-{
-	return NULL;
-}
-
-/* This is where the real rendering happens! This function is what we call, many times
- * a second to get our graphical frames. */
-extern "C" int lv_projectm_render (VisPluginData *plugin, VisVideo *video, VisAudio *audio)
-{
-	ProjectmPrivate *priv = (ProjectmPrivate*)visual_object_get_private (VISUAL_OBJECT (plugin));
-	VisBuffer pcmb;
-	float pcm[2][512];
-	//short pcms[2][512];
-	int i;
-
-	visual_buffer_set_data_pair (&pcmb, pcm[0], sizeof (pcm[0]));
-	visual_audio_get_sample (audio, &pcmb, VISUAL_AUDIO_CHANNEL_LEFT);
-
-	visual_buffer_set_data_pair (&pcmb, pcm[1], sizeof (pcm[1]));
-	visual_audio_get_sample (audio, &pcmb, VISUAL_AUDIO_CHANNEL_RIGHT);
-
-	/*
-	for (i = 0; i < 512; i++) {
-		pcms[0][i] = pcm[0][i] * 32768.0;
-		pcms[1][i] = pcm[1][i] * 32768.0;
-	}
-
-	addPCM16Data(pcms,512);
-	*/
-
-	priv->PM->beatDetect->pcm->addPCMfloat(*pcm,512);
-	
-	priv->PM->renderFrame();
-
-	return 0;
-}
-
-
-void read_config()
-{
-
-   int n;
-   
-   char num[512];
-   FILE *in; 
-   FILE *out;
-
-   char* home;
-   char projectM_home[1024];
-   char projectM_config[1024];
-
-   strcpy(projectM_config, PROJECTM_DATADIR);
-   strcpy(projectM_config+strlen(PROJECTM_DATADIR), CONFIG_FILE);
-   projectM_config[strlen(PROJECTM_DATADIR)+strlen(CONFIG_FILE)]='\0';
-   printf("dir:%s \n",projectM_config);
-   home=getenv("HOME");
-   strcpy(projectM_home, home);
-   strcpy(projectM_home+strlen(home), "/.projectM/config.1.00");
-   projectM_home[strlen(home)+strlen("/.projectM/config.1.00")]='\0';
-
-  
- if ((in = fopen(projectM_home, "r")) != 0) 
-   {
-     printf("reading ~/.projectM/config.1.00 \n");
-   }
- else
-   {
-     printf("trying to create ~/.projectM/config.1.00 \n");
-
-     strcpy(projectM_home, home);
-     strcpy(projectM_home+strlen(home), "/.projectM");
-     projectM_home[strlen(home)+strlen("/.projectM")]='\0';
-     mkdir(projectM_home,0755);
-
-     strcpy(projectM_home, home);
-     strcpy(projectM_home+strlen(home), "/.projectM/config.1.00");
-     projectM_home[strlen(home)+strlen("/.projectM/config.1.00")]='\0';
-     
-     if((out = fopen(projectM_home,"w"))!=0)
-       {
-	
-	 if ((in = fopen(projectM_config, "r")) != 0) 
-	   {
-	     
-	     while(fgets(num,80,in)!=NULL)
-	       {
-		 fputs(num,out);
-	       }
-	     fclose(in);
-	     fclose(out);
-	    
-
-	     if ((in = fopen(projectM_home, "r")) != 0) 
-	       { printf("created ~/.projectM/config.1.00 successfully\n");  }
-	     else{printf("This shouldn't happen, using implementation defualts\n");return;}
-	   }
-	 else{printf("Cannot find projectM default config, using implementation defaults\n");return;}
-       }
-     else
-       {
-	 printf("Cannot create ~/.projectM/config.1.00, using default config file\n");
-	 if ((in = fopen(projectM_config, "r")) != 0) 
-	   { printf("Successfully opened default config file\n");}
-	 else{ printf("Using implementation defaults, your system is really messed up, I'm suprised we even got this far\n");	   return;}
-	   
-       }
-
-   }
-
-
-
-     fgets(num, 512, in);  fgets(num, 512, in);  fgets(num, 512, in);
-     if(fgets(num, 512, in) != NULL) sscanf (num, "%d", &texsize);  
-
-     fgets(num, 512, in);
-     if(fgets(num, 512, in) != NULL) sscanf (num, "%d", &gx);  
-
-     fgets(num, 512, in);
-     if(fgets(num, 512, in) != NULL) sscanf (num, "%d", &gy);   
-
-     fgets(num, 512, in);
-     if(fgets(num, 512, in) != NULL) sscanf (num, "%d", &wvw);  
-
-     fgets(num, 512, in);
-     if(fgets(num, 512, in) != NULL) sscanf (num, "%d", &wvh);  
-   
-     fgets(num, 512, in);
-     if(fgets(num, 512, in) != NULL) sscanf (num, "%d", &fps);
-
-     fgets(num, 512, in);
-     if(fgets(num, 512, in) != NULL) sscanf (num, "%d", &fullscreen);
-     fgets(num, 512, in);
-
-     if(fgets(num, 512, in) != NULL)  strcpy(preset_dir, num);
-     preset_dir[strlen(preset_dir)-1]='\0';
-    
-     /*
-     fgets(num, 80, in);
-     fgets(num, 80, in);
-     
-     n=0;
-     while (num[n]!=' ' && num[n]!='\n' && n < 80 && num[n]!=EOF)
-       {
-	 	 disp[n]=num[n];
-		 n++;
-       }
-     disp[n]=0;
-
-    
-     // sprintf(disp,"%s",num );
-      setenv("DISPLAY",disp,1);
-      printf("%s %d\n", disp,strlen(disp));
-      setenv("LD_PRELOAD", "/usr/lib/tls/libGL.so.1.0.4496", 1);
-     */
-   fclose(in); 
-  
-} 
-
->>>>>>> 5208a187
+
