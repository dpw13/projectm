//
//  pmSDL.cpp
//  SDLprojectM
//
//  Created by Mischa Spiegelmock on 2017-09-18.
//  Copyright © 2017 MVS Technical Group Inc. All rights reserved.
//

#include "pmSDL.hpp"

void projectMSDL::audioInputCallbackF32(void *userdata, unsigned char *stream, int len) {
    projectMSDL *app = (projectMSDL *) userdata;
    //    printf("LEN: %i\n", len);
    // stream is (i think) samples*channels floats (native byte order) of len BYTES
    app->pcm()->addPCMfloat((float *)stream, len/sizeof(float));
}

void projectMSDL::audioInputCallbackS16(void *userdata, unsigned char *stream, int len) {
    //    printf("LEN: %i\n", len);
    projectMSDL *app = (projectMSDL *) userdata;
    short pcm16[2][512];

    for (int i = 0; i < 512; i++) {
        for (int j = 0; j < app->audioChannelsCount; j++) {
            pcm16[j][i] = stream[i+j];
        }
    }
    app->pcm()->addPCM16(pcm16);
}

SDL_AudioDeviceID projectMSDL::selectAudioInput(int count) {
    // ask the user which capture device to use
    printf("Please select which audio input to use:\n");
    for (int i = 0; i < count; i++) {
        printf("%i: 🎤%s", i, SDL_GetAudioDeviceName(i, true));
    }
    SDL_AudioDeviceID device_id;
    scanf("%u", &device_id);
    return device_id;
}

int projectMSDL::openAudioInput() {
    // get audio driver name (static)
    const char* driver_name = SDL_GetCurrentAudioDriver();
    SDL_Log("Using audio driver: %s\n", driver_name);

    // get audio input device
    int i, count = SDL_GetNumAudioDevices(true);  // capture, please
    if (count == 0) {
        SDL_LogCritical(SDL_LOG_CATEGORY_APPLICATION, "No audio capture devices found");
        SDL_Quit();
    }
    for (i = 0; i < count; i++) {
        SDL_Log("Found audio capture device %d: %s", i, SDL_GetAudioDeviceName(i, true));
    }

    SDL_AudioDeviceID selectedAudioDevice = 0;  // device to open
    if (count > 1) {
        // need to choose which input device to use
        selectedAudioDevice = selectAudioInput(count);
        if (selectedAudioDevice > count) {
            SDL_LogCritical(SDL_LOG_CATEGORY_APPLICATION, "No audio input device specified.");
            SDL_Quit();
        }
    }

    // params for audio input
    SDL_AudioSpec want, have;

    // requested format
    SDL_zero(want);
    want.freq = 48000;
    want.format = AUDIO_F32;  // float
    want.channels = 2;
    want.samples = 512;
    want.callback = projectMSDL::audioInputCallbackF32;
    want.userdata = this;

    audioDeviceID = SDL_OpenAudioDevice(SDL_GetAudioDeviceName(selectedAudioDevice, true), true, &want, &have, 0);

    if (audioDeviceID == 0) {
        SDL_LogCritical(SDL_LOG_CATEGORY_APPLICATION, "Failed to open audio capture device: %s", SDL_GetError());
        SDL_Quit();
    }

    // read characteristics of opened capture device
    SDL_Log("Opened audio capture device %i: %s", audioDeviceID, SDL_GetAudioDeviceName(selectedAudioDevice, true));
    SDL_Log("Sample rate: %i, frequency: %i, channels: %i, format: %i", have.samples, have.freq, have.channels, have.format);
    audioChannelsCount = have.channels;
    audioSampleRate = have.freq;
    audioSampleCount = have.samples;
    audioFormat = have.format;
    audioInputDevice = audioDeviceID;
<<<<<<< HEAD
    
=======
>>>>>>> cde9e840
    return 1;
}

void projectMSDL::beginAudioCapture() {
    // allocate a buffer to store PCM data for feeding in
    unsigned int maxSamples = audioChannelsCount * audioSampleCount;
    pcmBuffer = (unsigned char *) malloc(maxSamples);
    SDL_PauseAudioDevice(audioDeviceID, false);
    this->pcm()->initPCM(2048);
}

void projectMSDL::endAudioCapture() {
    free(pcmBuffer);
    SDL_PauseAudioDevice(audioDeviceID, true);
}

void projectMSDL::maximize() {
    SDL_DisplayMode dm;
    if (SDL_GetDesktopDisplayMode(0, &dm) != 0) {
        SDL_Log("SDL_GetDesktopDisplayMode failed: %s", SDL_GetError());
        return;
    }

    SDL_SetWindowSize(win, dm.w, dm.h);
    this->resize(dm.w, dm.h);
}

void projectMSDL::toggleFullScreen() {
    maximize();
    if (isFullScreen) {
        SDL_SetWindowFullscreen(win, SDL_WINDOW_FULLSCREEN_DESKTOP);
        isFullScreen = false;
        SDL_ShowCursor(true);
    } else {
        SDL_ShowCursor(false);
        SDL_SetWindowFullscreen(win, SDL_WINDOW_FULLSCREEN);
        isFullScreen = true;
    }
}

void projectMSDL::keyHandler(SDL_Event *sdl_evt) {
    projectMEvent evt;
    projectMKeycode key;
    projectMModifier mod;
    SDL_Keymod sdl_mod = (SDL_Keymod) sdl_evt->key.keysym.mod;
    SDL_Keycode sdl_keycode = sdl_evt->key.keysym.sym;

    // handle keyboard input (for our app first, then projectM)
    switch (sdl_keycode) {
        case SDLK_f:
            if (sdl_mod & KMOD_LGUI || sdl_mod & KMOD_RGUI || sdl_mod & KMOD_LCTRL) {
                // command-f: fullscreen
                toggleFullScreen();
                return; // handled
            }
            break;
    }

    // translate into projectM codes and perform default projectM handler
    evt = sdl2pmEvent(sdl_evt);
    key = sdl2pmKeycode(sdl_keycode);
    mod = sdl2pmModifier(sdl_mod);
    key_handler(evt, key, mod);
}

void projectMSDL::addFakePCM() {
    int i;
    short pcm_data[2][512];
    /** Produce some fake PCM data to stuff into projectM */
    for ( i = 0 ; i < 512 ; i++ ) {
        if ( i % 2 == 0 ) {
            pcm_data[0][i] = (float)( rand() / ( (float)RAND_MAX ) * (pow(2,14) ) );
            pcm_data[1][i] = (float)( rand() / ( (float)RAND_MAX ) * (pow(2,14) ) );
        } else {
            pcm_data[0][i] = (float)( rand() / ( (float)RAND_MAX ) * (pow(2,14) ) );
            pcm_data[1][i] = (float)( rand() / ( (float)RAND_MAX ) * (pow(2,14) ) );
        }
        if ( i % 2 == 1 ) {
            pcm_data[0][i] = -pcm_data[0][i];
            pcm_data[1][i] = -pcm_data[1][i];
        }
    }

    /** Add the waveform data */
    pcm()->addPCM16(pcm_data);
}

void projectMSDL::resize(unsigned int width, unsigned int height) {
    this->width = width;
    this->height = height;
    settings.windowWidth = width;
    settings.windowHeight = height;
    projectM_resetGL(width, height);
}

void projectMSDL::pollEvent() {
    SDL_Event evt;

    SDL_PollEvent(&evt);
    switch (evt.type) {
        case SDL_WINDOWEVENT:
            switch (evt.window.event) {
                case SDL_WINDOWEVENT_RESIZED:
                    resize(evt.window.data1, evt.window.data2);
                    break;
            }
            break;
        case SDL_KEYDOWN:
            keyHandler(&evt);
            break;
        case SDL_QUIT:
            done = true;
            break;
    }
}

void projectMSDL::renderFrame() {
    glClearColor( 0.0, 0.0, 0.0, 0.0 );
    glClear(GL_COLOR_BUFFER_BIT | GL_DEPTH_BUFFER_BIT);

    projectM::renderFrame();
    glFlush();

    SDL_RenderPresent(rend);
}

projectMSDL::projectMSDL(Settings settings, int flags) : projectM(settings, flags) {
    width = settings.windowWidth;
    height = settings.windowHeight;
    done = 0;
    isFullScreen = false;
}

void projectMSDL::init(SDL_Window *window, SDL_Renderer *renderer) {
    win = window;
    rend = renderer;
    selectRandom(true);
    projectM_resetGL(width, height);
}<|MERGE_RESOLUTION|>--- conflicted
+++ resolved
@@ -91,10 +91,6 @@
     audioSampleCount = have.samples;
     audioFormat = have.format;
     audioInputDevice = audioDeviceID;
-<<<<<<< HEAD
-    
-=======
->>>>>>> cde9e840
     return 1;
 }
 
