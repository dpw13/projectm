/**
* projectM -- Milkdrop-esque visualisation SDK
* Copyright (C)2003-2019 projectM Team
*
* This library is free software; you can redistribute it and/or
* modify it under the terms of the GNU Lesser General Public
* License as published by the Free Software Foundation; either
* version 2.1 of the License, or (at your option) any later version.
*
* This library is distributed in the hope that it will be useful,
* but WITHOUT ANY WARRANTY; without even the implied warranty of
* MERCHANTABILITY or FITNESS FOR A PARTICULAR PURPOSE.  See the GNU
* Lesser General Public License for more details.
*
* You should have received a copy of the GNU Lesser General Public
* License along with this library; if not, write to the Free Software
* Foundation, Inc., 59 Temple Place, Suite 330, Boston, MA  02111-1307  USA
* See 'LICENSE.txt' included within this release
*
* projectM-sdl
* This is an implementation of projectM using libSDL2
* 
* pmSDL.hpp 
* Authors: Created by Mischa Spiegelmock on 2017-09-18.
*
*/


#ifndef pmSDL_hpp
#define pmSDL_hpp


// Disable LOOPBACK and FAKE audio to enable microphone input
#ifdef WIN32
#define WASAPI_LOOPBACK     1
#endif /** WIN32 */
#define FAKE_AUDIO          0
// ----------------------------
#define TEST_ALL_PRESETS    0
#define STEREOSCOPIC_SBS    0

#include "projectM-opengl.h"
#include <projectM.hpp>
#include <sdltoprojectM.h>
#include <iostream>
#include <sys/stat.h>


#ifdef WASAPI_LOOPBACK
#include <stdio.h>
#include <windows.h>
#include <mmsystem.h>
#include <mmdeviceapi.h>
#include <audioclient.h>
#include <avrt.h>
#include <functiondiscoverykeys_devpkey.h>

#define LOG(format, ...) wprintf(format L"\n", __VA_ARGS__)
#define ERR(format, ...) LOG(L"Error: " format, __VA_ARGS__)

#endif /** WASAPI_LOOPBACK */



#ifdef WIN32
#define SDL_MAIN_HANDLED
#include "SDL.h"
#else
#include <SDL2/SDL.h>
#endif /** WIN32 */

// DATADIR_PATH should be set by the root Makefile if this is being
// built with autotools.
#ifndef DATADIR_PATH
    #ifdef DEBUG
        #define DATADIR_PATH "."
        #warning "DATADIR_PATH is not defined - falling back to ./"
    #else
        #define DATADIR_PATH "/usr/local/share/projectM"
#ifndef WIN32
        #warning "DATADIR_PATH is not defined - falling back to /usr/local/share/projectM"
#endif /** WIN32 */
    #endif
#endif

class projectMSDL : public projectM {
public:


    bool done;
    projectMSDL(Settings settings, int flags);
    projectMSDL(std::string config_file, int flags);
    void init(SDL_Window *window, SDL_GLContext *glCtx, const bool renderToTexture = false);
    int openAudioInput();
    int toggleAudioInput();
    int initAudioInput();
    void beginAudioCapture();
    void endAudioCapture();
	void stretchMonitors();
	void nextMonitor();
    void toggleFullScreen();
    void resize(unsigned int width, unsigned int height);
<<<<<<< HEAD
    void touch(float x, float y, int pressure, int touchtype = 0);
=======
    void setHelpText(const std::string& theValue);
>>>>>>> 1d994941
    void renderFrame();
    void pollEvent();
    void maximize();
    std::string getActivePresetName();
    void addFakePCM();
    
    virtual void presetSwitchedEvent(bool isHardCut, size_t index) const;

private:
    SDL_Window *win;
    SDL_GLContext *glCtx;
    bool isFullScreen;
    SDL_AudioDeviceID audioInputDevice;
    unsigned int width, height;
    bool renderToTexture;
    GLuint programID = 0;
    GLuint m_vbo = 0;
    GLuint m_vao = 0;
    GLuint textureID = 0;

    // audio input device characteristics
    unsigned int NumAudioDevices;
    unsigned int CurAudioDevice;
    unsigned short audioChannelsCount;
    unsigned short audioSampleRate;
    unsigned short audioSampleCount;
    SDL_AudioFormat audioFormat;
    SDL_AudioDeviceID audioDeviceID;
    SDL_AudioDeviceID selectedAudioDevice;

    static void audioInputCallbackF32(void *userdata, unsigned char *stream, int len);
    static void audioInputCallbackS16(void *userdata, unsigned char *stream, int len);

    void keyHandler(SDL_Event *);
    SDL_AudioDeviceID selectAudioInput(int _count);
    void renderTexture();
};


#endif /* pmSDL_hpp */<|MERGE_RESOLUTION|>--- conflicted
+++ resolved
@@ -100,11 +100,8 @@
 	void nextMonitor();
     void toggleFullScreen();
     void resize(unsigned int width, unsigned int height);
-<<<<<<< HEAD
     void touch(float x, float y, int pressure, int touchtype = 0);
-=======
     void setHelpText(const std::string& theValue);
->>>>>>> 1d994941
     void renderFrame();
     void pollEvent();
     void maximize();
