/**
* projectM -- Milkdrop-esque visualisation SDK
* Copyright (C)2003-2019 projectM Team
*
* This library is free software; you can redistribute it and/or
* modify it under the terms of the GNU Lesser General Public
* License as published by the Free Software Foundation; either
* version 2.1 of the License, or (at your option) any later version.
*
* This library is distributed in the hope that it will be useful,
* but WITHOUT ANY WARRANTY; without even the implied warranty of
* MERCHANTABILITY or FITNESS FOR A PARTICULAR PURPOSE.  See the GNU
* Lesser General Public License for more details.
*
* You should have received a copy of the GNU Lesser General Public
* License along with this library; if not, write to the Free Software
* Foundation, Inc., 59 Temple Place, Suite 330, Boston, MA  02111-1307  USA
* See 'LICENSE.txt' included within this release
*
* projectM-sdl
* This is an implementation of projectM using libSDL2
* 
* main.cpp
* Authors: Created by Mischa Spiegelmock on 6/3/15.
*
* 
*	RobertPancoast77@gmail.com :
* experimental Stereoscopic SBS driver functionality
* WASAPI looback implementation
* 
*
*/

#if defined _MSC_VER
#  include <direct.h>
#endif

#include <fstream>
#include <iostream>
#include <string>

#include "pmSDL.hpp"

#if OGL_DEBUG
void DebugLog(GLenum source,
               GLenum type,
               GLuint id,
               GLenum severity,
               GLsizei length,
               const GLchar* message,
               const void* userParam) {

    /*if (type != GL_DEBUG_TYPE_OTHER)*/ 
	{
        std::cerr << " -- \n" << "Type: " <<
           type << "; Source: " <<
           source <<"; ID: " << id << "; Severity: " <<
           severity << "\n" << message << "\n";
       }
 }
#endif

// return path to config file to use
std::string getConfigFilePath(std::string datadir_path) {
  char* home = NULL;
  std::string projectM_home;
  std::string projectM_config = DATADIR_PATH;

  projectM_config = datadir_path;

#ifdef _MSC_VER
  home=getenv("HOME");
#else
  home=getenv("USERPROFILE");
#endif
    
  projectM_home = std::string(home);
  projectM_home += "/.projectM";
  
  // Create the ~/.projectM directory. If it already exists, mkdir will do nothing
#if defined _MSC_VER
  _mkdir(projectM_home.c_str());
#else
  mkdir(projectM_home.c_str(), 0755);
#endif
  
  projectM_home += "/config.inp";
  projectM_config += "/config.inp";
  
  std::ifstream f_home(projectM_home);
  std::ifstream f_config(projectM_config);
    
  if (f_config.good() && !f_home.good()) {
    std::ifstream f_src;
    std::ofstream f_dst;
      
    f_src.open(projectM_config, std::ios::in  | std::ios::binary);
    f_dst.open(projectM_home,   std::ios::out | std::ios::binary);
    f_dst << f_src.rdbuf();
    f_dst.close();
    f_src.close();
    return std::string(projectM_home);
  } else if (f_home.good()) {
    SDL_LogInfo(SDL_LOG_CATEGORY_APPLICATION, "created ~/.projectM/config.inp successfully\n");
    return std::string(projectM_home);
  } else if (f_config.good()) {
    SDL_LogWarn(SDL_LOG_CATEGORY_APPLICATION, "Cannot create ~/.projectM/config.inp, using default config file\n");
    return std::string(projectM_config);
  } else {
    SDL_LogWarn(SDL_LOG_CATEGORY_ERROR, "Using implementation defaults, your system is really messed up, I'm suprised we even got this far\n");
    abort();
  }
}

// ref https://blogs.msdn.microsoft.com/matthew_van_eerde/2008/12/16/sample-wasapi-loopback-capture-record-what-you-hear/
#ifdef WASAPI_LOOPBACK

HRESULT get_default_device(IMMDevice **ppMMDevice) {
	HRESULT hr = S_OK;
	IMMDeviceEnumerator *pMMDeviceEnumerator;

	// activate a device enumerator
	hr = CoCreateInstance(
		__uuidof(MMDeviceEnumerator), NULL, CLSCTX_ALL,
		__uuidof(IMMDeviceEnumerator),
		(void**)&pMMDeviceEnumerator
	);
	if (FAILED(hr)) {
		ERR(L"CoCreateInstance(IMMDeviceEnumerator) failed: hr = 0x%08x", hr);
		return hr;
	}

	// get the default render endpoint
	hr = pMMDeviceEnumerator->GetDefaultAudioEndpoint(eRender, eConsole, ppMMDevice);
	if (FAILED(hr)) {
		ERR(L"IMMDeviceEnumerator::GetDefaultAudioEndpoint failed: hr = 0x%08x", hr);
		return hr;
	}

	return S_OK;
}

#endif /** WASAPI_LOOPBACK */

int main(int argc, char *argv[]) {
#ifndef WIN32
srand((int)(time(NULL)));
#endif

#ifdef WASAPI_LOOPBACK
	HRESULT hr;

    hr = CoInitialize(NULL);
    if (FAILED(hr)) {
        ERR(L"CoInitialize failed: hr = 0x%08x", hr);
    }


	IMMDevice *pMMDevice(NULL);
    // open default device if not specified
    if (NULL == pMMDevice) {
        hr = get_default_device(&pMMDevice);
        if (FAILED(hr)) {
            return hr;
        }
    }

	bool bInt16 = false;
    UINT32 foo = 0;
	PUINT32 pnFrames = &foo;

	// activate an IAudioClient
	IAudioClient *pAudioClient;
	hr = pMMDevice->Activate(
		__uuidof(IAudioClient),
		CLSCTX_ALL, NULL,
		(void**)&pAudioClient
	);
	if (FAILED(hr)) {
		ERR(L"IMMDevice::Activate(IAudioClient) failed: hr = 0x%08x", hr);
		return hr;
	}

	// get the default device periodicity
	REFERENCE_TIME hnsDefaultDevicePeriod;
	hr = pAudioClient->GetDevicePeriod(&hnsDefaultDevicePeriod, NULL);
	if (FAILED(hr)) {
		ERR(L"IAudioClient::GetDevicePeriod failed: hr = 0x%08x", hr);
		return hr;
	}

	// get the default device format
	WAVEFORMATEX *pwfx;
	hr = pAudioClient->GetMixFormat(&pwfx);
	if (FAILED(hr)) {
		ERR(L"IAudioClient::GetMixFormat failed: hr = 0x%08x", hr);
		return hr;
	}

	if (bInt16) {
		// coerce int-16 wave format
		// can do this in-place since we're not changing the size of the format
		// also, the engine will auto-convert from float to int for us
		switch (pwfx->wFormatTag) {
		case WAVE_FORMAT_IEEE_FLOAT:
			pwfx->wFormatTag = WAVE_FORMAT_PCM;
			pwfx->wBitsPerSample = 16;
			pwfx->nBlockAlign = pwfx->nChannels * pwfx->wBitsPerSample / 8;
			pwfx->nAvgBytesPerSec = pwfx->nBlockAlign * pwfx->nSamplesPerSec;
			break;

		case WAVE_FORMAT_EXTENSIBLE:
		{
			// naked scope for case-local variable
			PWAVEFORMATEXTENSIBLE pEx = reinterpret_cast<PWAVEFORMATEXTENSIBLE>(pwfx);
			if (IsEqualGUID(KSDATAFORMAT_SUBTYPE_IEEE_FLOAT, pEx->SubFormat)) {
				pEx->SubFormat = KSDATAFORMAT_SUBTYPE_PCM;
				pEx->Samples.wValidBitsPerSample = 16;
				pwfx->wBitsPerSample = 16;
				pwfx->nBlockAlign = pwfx->nChannels * pwfx->wBitsPerSample / 8;
				pwfx->nAvgBytesPerSec = pwfx->nBlockAlign * pwfx->nSamplesPerSec;
			}
			else {
				ERR(L"%s", L"Don't know how to coerce mix format to int-16");
				return E_UNEXPECTED;
			}
		}
		break;

		default:
			ERR(L"Don't know how to coerce WAVEFORMATEX with wFormatTag = 0x%08x to int-16", pwfx->wFormatTag);
			return E_UNEXPECTED;
		}
	}
        
	UINT32 nBlockAlign = pwfx->nBlockAlign;
	*pnFrames = 0;

	// call IAudioClient::Initialize
	// note that AUDCLNT_STREAMFLAGS_LOOPBACK and AUDCLNT_STREAMFLAGS_EVENTCALLBACK
	// do not work together...
	// the "data ready" event never gets set
	// so we're going to do a timer-driven loop
	hr = pAudioClient->Initialize(
		AUDCLNT_SHAREMODE_SHARED,
		AUDCLNT_STREAMFLAGS_LOOPBACK,
		0, 0, pwfx, 0
	);
	if (FAILED(hr)) {
		ERR(L"pAudioClient->Initialize error");
		return hr;
	}

	// activate an IAudioCaptureClient
	IAudioCaptureClient *pAudioCaptureClient;
	hr = pAudioClient->GetService(
		__uuidof(IAudioCaptureClient),
		(void**)&pAudioCaptureClient
	);
	if (FAILED(hr)) {
		ERR(L"pAudioClient->GetService error");
		return hr;
	}

	// call IAudioClient::Start
	hr = pAudioClient->Start();
	if (FAILED(hr)) {
		ERR(L"pAudioClient->Start error");
		return hr;
	}

	bool bDone = false;
	bool bFirstPacket = true;
    UINT32 nPasses = 0;

#endif /** WASAPI_LOOPBACK */

#if UNLOCK_FPS
    setenv("vblank_mode", "0", 1);
#endif
    SDL_Init(SDL_INIT_VIDEO | SDL_INIT_AUDIO);

    if (! SDL_VERSION_ATLEAST(2, 0, 5)) {
        SDL_Log("SDL version 2.0.5 or greater is required. You have %i.%i.%i", SDL_MAJOR_VERSION, SDL_MINOR_VERSION, SDL_PATCHLEVEL);
        return 1;
    }

    // default window size to usable bounds (e.g. minus menubar and dock)
    SDL_Rect initialWindowBounds;
#if SDL_VERSION_ATLEAST(2, 0, 5)
    // new and better
    SDL_GetDisplayUsableBounds(0, &initialWindowBounds);
#else
    SDL_GetDisplayBounds(0, &initialWindowBounds);
#endif
    int width = initialWindowBounds.w;
    int height = initialWindowBounds.h;

#ifdef USE_GLES
    // use GLES 2.0 (this may need adjusting)
    SDL_GL_SetAttribute(SDL_GL_CONTEXT_MAJOR_VERSION, 2);
    SDL_GL_SetAttribute(SDL_GL_CONTEXT_MINOR_VERSION, 0);
    SDL_GL_SetAttribute(SDL_GL_CONTEXT_PROFILE_MASK, SDL_GL_CONTEXT_PROFILE_ES);

#else
	// Disabling compatibility profile
    SDL_GL_SetAttribute(SDL_GL_CONTEXT_MAJOR_VERSION, 3);
    SDL_GL_SetAttribute(SDL_GL_CONTEXT_MINOR_VERSION, 2);
    SDL_GL_SetAttribute(SDL_GL_CONTEXT_PROFILE_MASK, SDL_GL_CONTEXT_PROFILE_CORE);

#endif

    
    SDL_Window *win = SDL_CreateWindow("projectM", 0, 0, width, height, SDL_WINDOW_OPENGL | SDL_WINDOW_RESIZABLE | SDL_WINDOW_ALLOW_HIGHDPI);
    
    SDL_GL_GetDrawableSize(win,&width,&height);
    
#if STEREOSCOPIC_SBS

	// enable stereo
	if (SDL_GL_SetAttribute(SDL_GL_STEREO, 1) == 0) 
	{
		SDL_Log("SDL_GL_STEREO: true");
	}

	// requires fullscreen mode
	SDL_ShowCursor(false);
	SDL_SetWindowFullscreen(win, SDL_WINDOW_FULLSCREEN);

#endif


	SDL_GLContext glCtx = SDL_GL_CreateContext(win);


    SDL_Log("GL_VERSION: %s", glGetString(GL_VERSION));
    SDL_Log("GL_SHADING_LANGUAGE_VERSION: %s", glGetString(GL_SHADING_LANGUAGE_VERSION));
    SDL_Log("GL_VENDOR: %s", glGetString(GL_VENDOR));

    SDL_SetWindowTitle(win, "projectM Visualizer");
    
    SDL_GL_MakeCurrent(win, glCtx);  // associate GL context with main window
    int avsync = SDL_GL_SetSwapInterval(-1); // try to enable adaptive vsync
    if (avsync == -1) { // adaptive vsync not supported
        SDL_GL_SetSwapInterval(1); // enable updates synchronized with vertical retrace
    }

    
    projectMSDL *app;
    
    std::string base_path = DATADIR_PATH;
    SDL_LogInfo(SDL_LOG_CATEGORY_APPLICATION, "Using data directory: %s\n", base_path.c_str());

    // load configuration file
    std::string configFilePath = getConfigFilePath(base_path);

    if (! configFilePath.empty()) {
        // found config file, use it
        app = new projectMSDL(configFilePath, 0);
        SDL_Log("Using config from %s", configFilePath.c_str());
    } else {
        base_path = SDL_GetBasePath();
        SDL_Log("Config file not found, using built-in settings. Data directory=%s\n", base_path.c_str());

		// Get max refresh rate from attached displays to use as built-in max FPS.
		int i = 0;
		int maxRefreshRate = 0;
		SDL_DisplayMode current;
		for (i = 0; i < SDL_GetNumVideoDisplays(); ++i)
		{
			if (SDL_GetCurrentDisplayMode(i, &current) == 0)
			{
				if (current.refresh_rate > maxRefreshRate) maxRefreshRate = current.refresh_rate;
			}
		}
		if (maxRefreshRate <= 60) maxRefreshRate = 60;

        float heightWidthRatio = (float)height / (float)width;
        projectM::Settings settings;
        settings.windowWidth = width;
        settings.windowHeight = height;
        settings.meshX = 128;
        settings.meshY = settings.meshX * heightWidthRatio;
		settings.fps = maxRefreshRate;
        settings.smoothPresetDuration = 3; // seconds
        settings.presetDuration = 22; // seconds
		settings.hardcutEnabled = true;
		settings.hardcutDuration = 60;
		settings.hardcutSensitivity = 1.0;
        settings.beatSensitivity = 1.0;
        settings.aspectCorrection = 1;
        settings.shuffleEnabled = 1;
        settings.softCutRatingsEnabled = 1; // ???
        // get path to our app, use CWD or resource dir for presets/fonts/etc
        settings.presetURL = base_path + "presets";
//        settings.presetURL = base_path + "presets/presets_shader_test";
        settings.menuFontURL = base_path + "fonts/Vera.ttf";
        settings.titleFontURL = base_path + "fonts/Vera.ttf";
        // init with settings
        app = new projectMSDL(settings, 0);
    }

    // If our config or hard-coded settings create a resolution smaller than the monitors, then resize the SDL window to match.
    if (height > app->getWindowHeight() || width > app->getWindowWidth()) {
        SDL_SetWindowSize(win, app->getWindowWidth(),app->getWindowHeight());
        SDL_SetWindowPosition(win, (width / 2)-(app->getWindowWidth()/2), (height / 2)-(app->getWindowHeight()/2));
    } else if (height < app->getWindowHeight() || width < app->getWindowWidth()) {
        // If our config is larger than our monitors resolution then reduce it.
        SDL_SetWindowSize(win, width, height);
        SDL_SetWindowPosition(win, 0, 0);
    }

    // Create a help menu specific to SDL
    std::string modKey = "CTRL";

#if __APPLE_
modKey = "CMD";
#endif

    std::string sdlHelpMenu = "\n"
		"F1: This help menu""\n"
		"F3: Show preset name""\n"
		"F5: Show FPS""\n"
		"L or SPACE: Lock/Unlock Preset""\n"
		"R: Random preset""\n"
		"N: Next preset""\n"
		"P: Previous preset""\n"
		"UP: Increase Beat Sensitivity""\n"
<<<<<<< HEAD
		"DOWN: Decrease Beat Sensitivity""\n"
		"Left Click: Drop Random Waveform on Screen""\n"
		"Right Click: Remove Random Waveform""\n" +
		modKey + "+Right Click: Remove All Random Waveforms""\n" +
		modKey + "+I: Audio Input (listen to next device)""\n" +
		modKey + "+M: Change Monitor""\n" +
		modKey + "+S: Stretch Monitors""\n" +
		modKey + "+F: Fullscreen""\n" +
		modKey + "+Q: Quit";

	app->setHelpText(sdlHelpMenu.c_str());

=======
		"DOWN: Decrease Beat Sensitivity""\n" +
		modKey + "-I: Audio Input (listen to next device)""\n" +
		modKey + "-M: Change Monitor""\n" +
		modKey + "-S: Stretch Monitors""\n" +
		modKey + "-F: Fullscreen""\n" +
		modKey + "-Q: Quit";
    app->setHelpText(sdlHelpMenu.c_str());
    
>>>>>>> 454ee45f
    app->init(win, &glCtx);

#if STEREOSCOPIC_SBS
	app->toggleFullScreen();
#endif

#if OGL_DEBUG && !USE_GLES
    glEnable(GL_DEBUG_OUTPUT);
    glEnable(GL_DEBUG_OUTPUT_SYNCHRONOUS);
    glDebugMessageCallback(DebugLog, NULL);
#endif

#if !FAKE_AUDIO && !WASAPI_LOOPBACK
    // get an audio input device
    if (app->openAudioInput())
	    app->beginAudioCapture();
#endif

#if TEST_ALL_PRESETS
    uint buildErrors = 0;
    for(unsigned int i = 0; i < app->getPlaylistSize(); i++) {
        std::cout << i << "\t" << app->getPresetName(i) << std::endl;
        app->selectPreset(i);
        if (app->getErrorLoadingCurrentPreset()) {
            buildErrors++;
        }
    }

    if (app->getPlaylistSize()) {
        fprintf(stdout, "Preset loading errors: %d/%d [%d%%]\n", buildErrors, app->getPlaylistSize(), (buildErrors*100) / app->getPlaylistSize());
    }

    delete app;

    return PROJECTM_SUCCESS;
#endif

#if UNLOCK_FPS
    int32_t frame_count = 0;
    struct timespec now;
    clock_gettime(CLOCK_MONOTONIC_RAW, &now);
    int64_t start = ( ((int64_t)now.tv_sec * 1000L) + (now.tv_nsec / 1000000L) );
#endif

    // standard main loop
    int fps = app->settings().fps;
    printf("fps: %d\n", fps);
    if (fps <= 0)
        fps = 60;
    const Uint32 frame_delay = 1000/fps;
    Uint32 last_time = SDL_GetTicks();
    while (! app->done) {
        app->renderFrame();
#if FAKE_AUDIO
        app->addFakePCM();
#endif
#ifdef WASAPI_LOOPBACK
        // drain data while it is available
        nPasses++;
		UINT32 nNextPacketSize;
		for (
			hr = pAudioCaptureClient->GetNextPacketSize(&nNextPacketSize);
			SUCCEEDED(hr) && nNextPacketSize > 0;
			hr = pAudioCaptureClient->GetNextPacketSize(&nNextPacketSize)
			) {
			// get the captured data
			BYTE *pData;
			UINT32 nNumFramesToRead;
			DWORD dwFlags;

			hr = pAudioCaptureClient->GetBuffer(
				&pData,
				&nNumFramesToRead,
				&dwFlags,
				NULL,
				NULL
			);
			if (FAILED(hr)) {
				return hr;
			}

			LONG lBytesToWrite = nNumFramesToRead * nBlockAlign;

			/** Add the waveform data */
			app->pcm()->addPCMfloat((float *)pData, nNumFramesToRead);

			*pnFrames += nNumFramesToRead;

			hr = pAudioCaptureClient->ReleaseBuffer(nNumFramesToRead);
			if (FAILED(hr)) {
				return hr;
			}

			bFirstPacket = false;
		}

		if (FAILED(hr)) {
			return hr;
		}

#endif /** WASAPI_LOOPBACK */

#if UNLOCK_FPS
        frame_count++;
        clock_gettime(CLOCK_MONOTONIC_RAW, &now);
        if (( ((int64_t)now.tv_sec * 1000L) + (now.tv_nsec / 1000000L) ) - start > 5000) {
            SDL_GL_DeleteContext(glCtx);
            delete(app);
            fprintf(stdout, "Frames[%d]\n", frame_count);
            exit(0);
        }
#else
        app->pollEvent();
        Uint32 elapsed = SDL_GetTicks() - last_time;
        if (elapsed < frame_delay)
            SDL_Delay(frame_delay - elapsed);
        last_time = SDL_GetTicks();
#endif
    }
    
    SDL_GL_DeleteContext(glCtx);
#if !FAKE_AUDIO && !WASAPI_LOOPBACK
    app->endAudioCapture();
#endif

    // Write back config with current app settings (if we loaded from a config file to begin with)
    if (!configFilePath.empty()) {
        projectM::writeConfig(configFilePath, app->settings());
    }
    delete app;

    return PROJECTM_SUCCESS;
}

<|MERGE_RESOLUTION|>--- conflicted
+++ resolved
@@ -426,7 +426,6 @@
 		"N: Next preset""\n"
 		"P: Previous preset""\n"
 		"UP: Increase Beat Sensitivity""\n"
-<<<<<<< HEAD
 		"DOWN: Decrease Beat Sensitivity""\n"
 		"Left Click: Drop Random Waveform on Screen""\n"
 		"Right Click: Remove Random Waveform""\n" +
@@ -436,19 +435,7 @@
 		modKey + "+S: Stretch Monitors""\n" +
 		modKey + "+F: Fullscreen""\n" +
 		modKey + "+Q: Quit";
-
-	app->setHelpText(sdlHelpMenu.c_str());
-
-=======
-		"DOWN: Decrease Beat Sensitivity""\n" +
-		modKey + "-I: Audio Input (listen to next device)""\n" +
-		modKey + "-M: Change Monitor""\n" +
-		modKey + "-S: Stretch Monitors""\n" +
-		modKey + "-F: Fullscreen""\n" +
-		modKey + "-Q: Quit";
     app->setHelpText(sdlHelpMenu.c_str());
-    
->>>>>>> 454ee45f
     app->init(win, &glCtx);
 
 #if STEREOSCOPIC_SBS
