--- conflicted
+++ resolved
@@ -8,10 +8,6 @@
 
 #include "pmSDL.hpp"
 
-<<<<<<< HEAD
-void configureGL();
-std::string getConfigFilePath();
-=======
 #define OGL_DEBUG	0
 
 #if OGL_DEBUG
@@ -34,7 +30,6 @@
        }
  }
 #endif
->>>>>>> 82e2ffe5
 
 // return path to config file to use
 std::string getConfigFilePath() {
@@ -59,17 +54,8 @@
     return configFilePath;
 }
 
-void configureGL() {
-    SDL_GL_SetAttribute(SDL_GL_CONTEXT_PROFILE_MASK, SDL_GL_CONTEXT_PROFILE_CORE);
-    SDL_GL_SetAttribute(SDL_GL_CONTEXT_MAJOR_VERSION, 3);
-    SDL_GL_SetAttribute(SDL_GL_CONTEXT_MINOR_VERSION, 2);
-    SDL_GL_SetAttribute(SDL_GL_STENCIL_SIZE, 8);
-}
-
 int main(int argc, char *argv[]) {
     SDL_Init(SDL_INIT_VIDEO | SDL_INIT_AUDIO);
-    
-    SDL_LogSetAllPriority(SDL_LOG_PRIORITY_DEBUG);
 
     if (! SDL_VERSION_ATLEAST(2, 0, 5)) {
         SDL_Log("SDL version 2.0.5 or greater is required. You have %i.%i.%i", SDL_MAJOR_VERSION, SDL_MINOR_VERSION, SDL_PATCHLEVEL);
@@ -88,12 +74,6 @@
     int height = initialWindowBounds.h;
     int renderIndex = 0;
 
-<<<<<<< HEAD
-    configureGL();
-    SDL_Window *win = SDL_CreateWindow("projectM", 0, 0, width, height, SDL_WINDOW_OPENGL | SDL_WINDOW_RESIZABLE);
-    SDL_GLContext glCtx = SDL_GL_CreateContext(win);
-    check_gl_error();
-=======
 #ifdef USE_GLES
     for(int i = 0; i < SDL_GetNumRenderDrivers(); i++) {
         SDL_RendererInfo info;
@@ -121,7 +101,6 @@
     SDL_Log("GL_SHADING_LANGUAGE_VERSION: %s", glGetString(GL_SHADING_LANGUAGE_VERSION));
     SDL_Log("GL_VENDOR: %s", glGetString(GL_VENDOR));
 
->>>>>>> 82e2ffe5
     SDL_SetWindowTitle(win, "projectM Visualizer");
     
     projectMSDL *app;
@@ -131,7 +110,6 @@
     
     if (! configFilePath.empty()) {
         // found config file, use it
-        SDL_LogDebug(SDL_LOG_CATEGORY_APPLICATION, "Loading configuration from %s\n", configFilePath.c_str());
         app = new projectMSDL(configFilePath, 0);
     } else {
         SDL_LogDebug(SDL_LOG_CATEGORY_APPLICATION, "Config file not found, using development settings\n");
@@ -150,24 +128,19 @@
         settings.softCutRatingsEnabled = 1; // ???
         // get path to our app, use CWD for presets/fonts/etc
         std::string base_path = SDL_GetBasePath();
-        settings.presetURL = base_path + "presets/presets_shader_test";
-//        settings.presetURL = base_path + "presets/presets_milkdrop_200";
+        settings.presetURL = base_path + "presets/presets_tryptonaut";
         settings.menuFontURL = base_path + "fonts/Vera.ttf";
         settings.titleFontURL = base_path + "fonts/Vera.ttf";
         // init with settings
         app = new projectMSDL(settings, 0);
     }
     app->init(win, &glCtx);
-<<<<<<< HEAD
-    check_gl_error();
-=======
 
 #if OGL_DEBUG
     glEnable(GL_DEBUG_OUTPUT);
     glEnable(GL_DEBUG_OUTPUT_SYNCHRONOUS);
     glDebugMessageCallback(DebugLog, NULL);
 #endif
->>>>>>> 82e2ffe5
 
     // get an audio input device
     app->openAudioInput();
@@ -176,7 +149,6 @@
     // standard main loop
     const Uint32 frame_delay = 1000/FPS;
     Uint32 last_time = SDL_GetTicks();
-    
     while (! app->done) {
         app->renderFrame();
         app->pollEvent();
